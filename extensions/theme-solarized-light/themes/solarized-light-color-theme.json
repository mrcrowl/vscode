--- conflicted
+++ resolved
@@ -477,21 +477,13 @@
 		"terminal.ansiMagenta": "#d33682",
 		"terminal.ansiCyan": "#2aa198",
 		"terminal.ansiWhite": "#eee8d5",
-<<<<<<< HEAD
-		"terminal.ansiBrightBlack": "#002b36",
-=======
 		"terminal.ansiBrightBlack": "#586e75",
->>>>>>> 46189edc
 		"terminal.ansiBrightRed": "#cb4b16",
 		"terminal.ansiBrightGreen": "#586e75",
 		"terminal.ansiBrightYellow": "#657b83",
 		"terminal.ansiBrightBlue": "#839496",
 		"terminal.ansiBrightMagenta": "#6c71c4",
 		"terminal.ansiBrightCyan": "#93a1a1",
-<<<<<<< HEAD
-		"terminal.ansiBrightWhite": "#fdf6e3"
-=======
 		"terminal.ansiBrightWhite": "#eee8d5"
->>>>>>> 46189edc
 	}
 }