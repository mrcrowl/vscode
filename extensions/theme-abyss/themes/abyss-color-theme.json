{
	"name": "Abyss",
	"tokenColors": [
		{
			"settings": {
				"background": "#000c18",
				"foreground": "#6688cc"
			}
		},
		{
			"name": "Comment",
			"scope": "comment",
			"settings": {
				"foreground": "#384887"
			}
		},
		{
			"name": "String",
			"scope": "string",
			"settings": {
				"foreground": "#22aa44"
			}
		},
		{
			"name": "Number",
			"scope": "constant.numeric",
			"settings": {
				"foreground": "#f280d0"
			}
		},
		{
			"name": "Built-in constant",
			"scope": "constant.language",
			"settings": {
				"foreground": "#f280d0"
			}
		},
		{
			"name": "User-defined constant",
			"scope": [
				"constant.character",
				"constant.other"
			],
			"settings": {
				"foreground": "#f280d0"
			}
		},
		{
			"name": "Variable",
			"scope": "variable",
			"settings": {
				"fontStyle": ""
			}
		},
		{
			"name": "Keyword",
			"scope": "keyword",
			"settings": {
				"foreground": "#225588"
			}
		},
		{
			"name": "Storage",
			"scope": "storage",
			"settings": {
				"fontStyle": "",
				"foreground": "#225588"
			}
		},
		{
			"name": "Storage type",
			"scope": "storage.type",
			"settings": {
				"fontStyle": "italic",
				"foreground": "#9966b8"
			}
		},
		{
			"name": "Class name",
			"scope": [
				"entity.name.class",
				"entity.name.type"
			],
			"settings": {
				"fontStyle": "underline",
				"foreground": "#ffeebb"
			}
		},
		{
			"name": "Inherited class",
			"scope": "entity.other.inherited-class",
			"settings": {
				"fontStyle": "italic underline",
				"foreground": "#ddbb88"
			}
		},
		{
			"name": "Function name",
			"scope": "entity.name.function",
			"settings": {
				"fontStyle": "",
				"foreground": "#ddbb88"
			}
		},
		{
			"name": "Function argument",
			"scope": "variable.parameter",
			"settings": {
				"fontStyle": "italic",
				"foreground": "#2277ff"
			}
		},
		{
			"name": "Tag name",
			"scope": "entity.name.tag",
			"settings": {
				"fontStyle": "",
				"foreground": "#225588"
			}
		},
		{
			"name": "Tag attribute",
			"scope": "entity.other.attribute-name",
			"settings": {
				"fontStyle": "",
				"foreground": "#ddbb88"
			}
		},
		{
			"name": "Library function",
			"scope": "support.function",
			"settings": {
				"fontStyle": "",
				"foreground": "#9966b8"
			}
		},
		{
			"name": "Library constant",
			"scope": "support.constant",
			"settings": {
				"fontStyle": "",
				"foreground": "#9966b8"
			}
		},
		{
			"name": "Library class/type",
			"scope": [
				"support.type",
				"support.class"
			],
			"settings": {
				"fontStyle": "italic",
				"foreground": "#9966b8"
			}
		},
		{
			"name": "Library variable",
			"scope": "support.other.variable",
			"settings": {
				"fontStyle": ""
			}
		},
		{
			"name": "Invalid",
			"scope": "invalid",
			"settings": {
				"background": "#F92672",
				"fontStyle": "",
				"foreground": "#F8F8F0"
			}
		},
		{
			"name": "Invalid deprecated",
			"scope": "invalid.deprecated",
			"settings": {
				"background": "#AE81FF",
				"foreground": "#F8F8F0"
			}
		},
		{
			"name": "diff: header",
			"scope": [
				"meta.diff",
				"meta.diff.header"
			],
			"settings": {
				"background": "#b58900",
				"fontStyle": "italic",
				"foreground": "#E0EDDD"
			}
		},
		{
			"name": "diff: deleted",
			"scope": "markup.deleted",
			"settings": {
				"background": "#eee8d5",
				"fontStyle": "",
				"foreground": "#dc322f"
			}
		},
		{
			"name": "diff: changed",
			"scope": "markup.changed",
			"settings": {
				"background": "#eee8d5",
				"fontStyle": "",
				"foreground": "#cb4b16"
			}
		},
		{
			"name": "diff: inserted",
			"scope": "markup.inserted",
			"settings": {
				"background": "#eee8d5",
				"foreground": "#219186"
			}
		},
		{
			"name": "Markup Quote",
			"scope": "markup.quote",
			"settings": {
				"foreground": "#22aa44"
			}
		},
		{
			"name": "Markup Styling",
			"scope": [
				"markup.bold",
				"markup.italic"
			],
			"settings": {
				"foreground": "#22aa44"
			}
		},
		{
			"name": "Markup Inline",
			"scope": "markup.inline.raw",
			"settings": {
				"fontStyle": "",
				"foreground": "#9966b8"
			}
		},
		{
			"name": "Markup Setext Header",
			"scope": "markup.heading.setext",
			"settings": {
				"fontStyle": "",
				"foreground": "#ddbb88"
			}
		}
	],
	"colors": {

		// Base
		// "foreground": "",
		"focusBorder": "#596F99",
		// "contrastActiveBorder": "",
		// "contrastBorder": "",

		// "widget.shadow": "",

		"input.background": "#181f2f",
		// "input.border": "",
		// "input.foreground": "",
		"inputOption.activeBorder": "#1D4A87",
		"inputValidation.infoBorder": "#384078",
		"inputValidation.infoBackground": "#051336",
		"inputValidation.warningBackground": "#5B7E7A",
		"inputValidation.warningBorder": "#5B7E7A",
		"inputValidation.errorBackground": "#A22D44",
		"inputValidation.errorBorder": "#AB395B",

<<<<<<< HEAD
=======
		"badge.background": "#0063a5",
		"progressBar.background": "#0063a5",

>>>>>>> 379d2efb
		"dropdown.background": "#181f2f",
		// "dropdown.foreground": "",
		// "dropdown.border": "",

		"button.background": "#2B3C5D",
		// "button.foreground": "",

		"list.activeSelectionBackground": "#08286b",
		// "list.activeSelectionForeground": "",
		"list.focusBackground": "#08286b",
		"list.hoverBackground": "#061940",
		"list.inactiveSelectionBackground": "#152037",
		"list.dropBackground": "#041D52",
		"list.highlightForeground": "#0063a5",

		"scrollbar.shadow": "#515E91AA",
		"scrollbarSlider.activeBackground": "#3B3F5188",
		"scrollbarSlider.background": "#1F2230AA",
		"scrollbarSlider.hoverBackground": "#3B3F5188",

		// Editor
		"editor.background": "#000c18",
		// "editor.foreground": "#6688cc",
		"editorWidget.background": "#262641",
		"editorCursor.foreground": "#ddbb88",
		"editorWhitespace.foreground": "#103050",
		"editor.lineHighlightBackground": "#082050",
		"editor.selectionBackground": "#770811",
		"editorIndentGuide.background": "#002952",
		"editorHoverWidget.background": "#000c38",
		"editorHoverWidget.border": "#004c18",
		"editorLineNumber.foreground": "#406385",
		"editorMarkerNavigation.background": "#060621",
		"editorMarkerNavigationError.background": "#AB395B",
		"editorMarkerNavigationWarning.background": "#5B7E7A",
		"editorLink.activeForeground": "#0063a5",
		// "editor.findMatchBackground": "",
		"editor.findMatchHighlightBackground": "#eeeeee44",
		// "editor.findRangeHighlightBackground": "",
		// "editor.hoverHighlightBackground": "",
		// "editor.inactiveSelectionBackground": "",
		// "editor.lineHighlightBorder": "",
		// "editor.rangeHighlightBackground": "",
		// "editor.selectionHighlightBackground": "",
		// "editor.wordHighlightBackground": "",
		// "editor.wordHighlightStrongBackground": "",

		// Editor: Suggest Widget
		// "editorSuggestWidget.background": "",
		// "editorSuggestWidget.border": "",
		// "editorSuggestWidget.foreground": "",
		// "editorSuggestWidget.highlightForeground": "",
		// "editorSuggestWidget.selectedBackground": "",

		// Editor: Peek View
		"peekViewResult.background": "#060621",
		// "peekViewResult.lineForeground": "",
		// "peekViewResult.selectionBackground": "",
		// "peekViewResult.selectionForeground": "",
		"peekViewEditor.background": "#10192c",
		"peekViewTitle.background": "#10192c",
		"peekView.border": "#2b2b4a",
		"peekViewEditor.matchHighlightBackground": "#eeeeee33",
		// "peekViewResult.fileForeground": "",
		"peekViewResult.matchHighlightBackground": "#eeeeee44",
		// "peekViewTitleLabel.foreground": "",
		// "peekViewTitleDescription.foreground": "",

		// Editor: Diff
		"diffEditor.insertedTextBackground": "#31958A55",
		// "diffEditor.insertedTextBorder": "",
		"diffEditor.removedTextBackground": "#892F4688",
		// "diffEditor.removedTextBorder": "",

		// Workbench: Title
		"titleBar.activeBackground": "#10192c",
		// "titleBar.activeForeground": "",
		// "titleBar.inactiveBackground": "",
		// "titleBar.inactiveForeground": "",

		// Workbench: Editors
		// "editorGroupHeader.noTabsBackground": "",
		"editorGroup.border": "#2b2b4a",
		"editorGroup.background": "#1c1c2a",
		"editorGroup.dropBackground": "#25375daa",
		"editorGroupHeader.tabsBackground": "#1c1c2a",

		// Workbench: Tabs
		"tab.border": "#2b2b4a",
		// "tab.activeBackground": "",
		"tab.inactiveBackground": "#10192c",
		// "tab.activeForeground": "",
		// "tab.inactiveForeground": "",

		// Workbench: Activity Bar
		"activityBar.background": "#051336",
		// "activityBar.foreground": "",
		// "activityBarBadge.background": "",
		// "activityBarBadge.foreground": "",
		// "activityBar.dropBackground": "",

		// Workbench: Panel
		// "panel.background": "",
		"panel.border": "#2b2b4a",
		// "panelTitle.activeBorder": "",
		// "panelTitle.activeForeground": "",
		// "panelTitle.inactiveForeground": "",

		// Workbench: Side Bar
		"sideBar.background": "#060621",
		// "sideBarTitle.foreground": "",
		"sideBarSectionHeader.background": "#10192c",

		// Workbench: Status Bar
		"statusBar.background": "#10192c",
		"statusBar.noFolderBackground": "#10192c",
		"statusBar.debuggingBackground": "#10192c",
		// "statusBar.foreground": "",
		"statusBarItem.prominentBackground": "#0063a5",
		"statusBarItem.prominentHoverBackground": "#0063a5dd",
		// "statusBarItem.activeBackground": "",
		// "statusBarItem.hoverBackground": "",

		// Workbench: Debug
		"debugToolBar.background": "#051336",
		"debugExceptionWidget.background": "#051336",
		"debugExceptionWidget.border": "#AB395B",

		// Workbench: Notifications
		"notification.background": "#182543",
		// "notification.foreground": "",

		// Workbench: Quick Open
		"pickerGroup.border": "#596F99",
		"pickerGroup.foreground": "#596F99",
<<<<<<< HEAD
=======

		// Workbench: Extensions
		"extensionButton.prominentBackground": "#5f8b3b",
		"extensionButton.prominentHoverBackground": "#5f8b3bbb",
>>>>>>> 379d2efb

		// Workbench: Terminal
		"terminal.ansiBlack": "#111111",
		"terminal.ansiRed": "#ff9da4",
		"terminal.ansiGreen": "#d1f1a9",
		"terminal.ansiYellow": "#ffeead",
		"terminal.ansiBlue": "#bbdaff",
		"terminal.ansiMagenta": "#ebbbff",
		"terminal.ansiCyan": "#99ffff",
		"terminal.ansiWhite": "#cccccc",
		"terminal.ansiBrightBlack": "#333333",
		"terminal.ansiBrightRed": "#ff7882",
		"terminal.ansiBrightGreen": "#b8f171",
		"terminal.ansiBrightYellow": "#ffe580",
		"terminal.ansiBrightBlue": "#80baff",
		"terminal.ansiBrightMagenta": "#d778ff",
		"terminal.ansiBrightCyan": "#78ffff",
		"terminal.ansiBrightWhite": "#ffffff"
	}
}<|MERGE_RESOLUTION|>--- conflicted
+++ resolved
@@ -270,12 +270,9 @@
 		"inputValidation.errorBackground": "#A22D44",
 		"inputValidation.errorBorder": "#AB395B",
 
-<<<<<<< HEAD
-=======
 		"badge.background": "#0063a5",
 		"progressBar.background": "#0063a5",
 
->>>>>>> 379d2efb
 		"dropdown.background": "#181f2f",
 		// "dropdown.foreground": "",
 		// "dropdown.border": "",
@@ -411,13 +408,10 @@
 		// Workbench: Quick Open
 		"pickerGroup.border": "#596F99",
 		"pickerGroup.foreground": "#596F99",
-<<<<<<< HEAD
-=======
 
 		// Workbench: Extensions
 		"extensionButton.prominentBackground": "#5f8b3b",
 		"extensionButton.prominentHoverBackground": "#5f8b3bbb",
->>>>>>> 379d2efb
 
 		// Workbench: Terminal
 		"terminal.ansiBlack": "#111111",
