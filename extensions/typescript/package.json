{
  "name": "typescript",
  "description": "Extension to add Typescript capabilities to VSCode.",
  "displayName": "TypeScript support for VSCode",
  "version": "0.10.8",
  "author": "Microsoft Corporation",
  "license": "MIT",
  "publisher": "vscode",
  "aiKey": "AIF-d9b70cd4-b9f9-4d70-929b-a071c400b217",
  "engines": {
    "vscode": "0.11.x"
  },
  "dependencies": {
    "semver": "4.3.6",
<<<<<<< HEAD
    "vscode-extension-telemetry": "^0.0.6",
    "vscode-nls": "^2.0.1",
    "typescript": "2.2.2"
=======
    "vscode-extension-telemetry": "^0.0.7",
    "vscode-nls": "^2.0.1"
>>>>>>> 19222cdc
  },
  "devDependencies": {
    "@types/node": "^7.0.4",
    "@types/semver": "^5.3.30"
  },
  "scripts": {
    "postinstall": "node ./bin/postinstall",
    "update-grammars": "node ./build/update-grammars.js",
    "vscode:prepublish": "tsc -p ./",
    "compile": "tsc -watch -p ./"
  },
  "activationEvents": [
    "onLanguage:javascript",
    "onLanguage:javascriptreact",
    "onLanguage:typescript",
    "onLanguage:typescriptreact",
    "onLanguage:jsx-tags",
    "onCommand:typescript.reloadProjects",
    "onCommand:javascript.reloadProjects",
    "onCommand:typescript.selectTypeScriptVersion",
    "onCommand:javascript.goToProjectConfig",
    "onCommand:typescript.goToProjectConfig",
    "onCommand:typescript.openTsServerLog"
  ],
  "main": "./out/typescriptMain",
<<<<<<< HEAD
  "enableProposedApi": false,
=======
>>>>>>> 19222cdc
  "contributes": {
    "languages": [
      {
        "id": "typescript",
        "aliases": [
          "TypeScript",
          "ts",
          "typescript"
        ],
        "extensions": [
          ".ts"
        ],
        "configuration": "./language-configuration.json"
      },
      {
        "id": "typescriptreact",
        "aliases": [
          "TypeScript React",
          "tsx"
        ],
        "extensions": [
          ".tsx"
        ],
        "configuration": "./language-configuration.json"
      }
    ],
    "grammars": [
      {
        "language": "typescript",
        "scopeName": "source.ts",
        "path": "./syntaxes/TypeScript.tmLanguage.json"
      },
      {
        "language": "typescriptreact",
        "scopeName": "source.tsx",
        "path": "./syntaxes/TypeScriptReact.tmLanguage.json",
        "embeddedLanguages": {
          "meta.tag.tsx": "jsx-tags",
          "meta.tag.without-attributes.tsx": "jsx-tags"
        }
      }
    ],
    "configuration": {
      "type": "object",
      "title": "%configuration.typescript%",
      "order": 20,
      "properties": {
        "typescript.tsdk": {
          "type": [
            "string",
            "null"
          ],
          "default": null,
          "description": "%typescript.tsdk.desc%"
        },
        "typescript.disableAutomaticTypeAcquisition": {
          "type": "boolean",
          "default": false,
          "description": "%typescript.disableAutomaticTypeAcquisition%"
        },
        "typescript.check.tscVersion": {
          "type": "boolean",
          "default": true,
          "description": "%typescript.check.tscVersion%"
        },
        "typescript.check.npmIsInstalled": {
          "type": "boolean",
          "default": true,
          "description": "%typescript.check.npmIsInstalled%"
        },
        "typescript.referencesCodeLens.enabled": {
          "type": "boolean",
          "default": false,
          "description": "%typescript.referencesCodeLens.enabled%"
        },
        "typescript.implementationsCodeLens.enabled": {
          "type": "boolean",
          "default": false,
          "description": "%typescript.implementationsCodeLens.enabled%"
        },
        "typescript.tsserver.log": {
          "type": "string",
          "enum": [
            "off",
            "terse",
            "normal",
            "verbose"
          ],
          "default": "off",
          "description": "%typescript.tsserver.log%"
        },
        "typescript.tsserver.trace": {
          "type": "string",
          "enum": [
            "off",
            "messages",
            "verbose"
          ],
          "default": "off",
          "description": "%typescript.tsserver.trace%"
        },
        "typescript.useCodeSnippetsOnMethodSuggest": {
          "type": "boolean",
          "default": false,
          "description": "%typescript.useCodeSnippetsOnMethodSuggest.dec%"
        },
        "typescript.validate.enable": {
          "type": "boolean",
          "default": true,
          "description": "%typescript.validate.enable%"
        },
        "typescript.format.enable": {
          "type": "boolean",
          "default": true,
          "description": "%typescript.format.enable%"
        },
        "typescript.format.insertSpaceAfterCommaDelimiter": {
          "type": "boolean",
          "default": true,
          "description": "%format.insertSpaceAfterCommaDelimiter%"
        },
        "typescript.format.insertSpaceAfterSemicolonInForStatements": {
          "type": "boolean",
          "default": true,
          "description": "%format.insertSpaceAfterSemicolonInForStatements%"
        },
        "typescript.format.insertSpaceBeforeAndAfterBinaryOperators": {
          "type": "boolean",
          "default": true,
          "description": "%format.insertSpaceBeforeAndAfterBinaryOperators%"
        },
        "typescript.format.insertSpaceAfterKeywordsInControlFlowStatements": {
          "type": "boolean",
          "default": true,
          "description": "%format.insertSpaceAfterKeywordsInControlFlowStatements%"
        },
        "typescript.format.insertSpaceAfterFunctionKeywordForAnonymousFunctions": {
          "type": "boolean",
          "default": true,
          "description": "%format.insertSpaceAfterFunctionKeywordForAnonymousFunctions%"
        },
        "typescript.format.insertSpaceBeforeFunctionParenthesis": {
          "type": "boolean",
          "default": false,
          "description": "%format.insertSpaceBeforeFunctionParenthesis%"
        },
        "typescript.format.insertSpaceAfterOpeningAndBeforeClosingNonemptyParenthesis": {
          "type": "boolean",
          "default": false,
          "description": "%format.insertSpaceAfterOpeningAndBeforeClosingNonemptyParenthesis%"
        },
        "typescript.format.insertSpaceAfterOpeningAndBeforeClosingNonemptyBrackets": {
          "type": "boolean",
          "default": false,
          "description": "%format.insertSpaceAfterOpeningAndBeforeClosingNonemptyBrackets%"
        },
        "typescript.format.insertSpaceAfterOpeningAndBeforeClosingNonemptyBraces": {
          "type": "boolean",
          "default": true,
          "description": "%format.insertSpaceAfterOpeningAndBeforeClosingNonemptyBraces%"
        },
        "typescript.format.insertSpaceAfterOpeningAndBeforeClosingTemplateStringBraces": {
          "type": "boolean",
          "default": false,
          "description": "%format.insertSpaceAfterOpeningAndBeforeClosingTemplateStringBraces%"
        },
        "typescript.format.insertSpaceAfterOpeningAndBeforeClosingJsxExpressionBraces": {
          "type": "boolean",
          "default": false,
          "description": "%format.insertSpaceAfterOpeningAndBeforeClosingJsxExpressionBraces%"
        },
        "typescript.format.placeOpenBraceOnNewLineForFunctions": {
          "type": "boolean",
          "default": false,
          "description": "%format.placeOpenBraceOnNewLineForFunctions%"
        },
        "typescript.format.placeOpenBraceOnNewLineForControlBlocks": {
          "type": "boolean",
          "default": false,
          "description": "%format.placeOpenBraceOnNewLineForControlBlocks%"
        },
        "javascript.validate.enable": {
          "type": "boolean",
          "default": true,
          "description": "%javascript.validate.enable%"
        },
        "javascript.format.enable": {
          "type": "boolean",
          "default": true,
          "description": "%javascript.format.enable%"
        },
        "javascript.format.insertSpaceAfterCommaDelimiter": {
          "type": "boolean",
          "default": true,
          "description": "%format.insertSpaceAfterCommaDelimiter%"
        },
        "javascript.format.insertSpaceAfterSemicolonInForStatements": {
          "type": "boolean",
          "default": true,
          "description": "%format.insertSpaceAfterSemicolonInForStatements%"
        },
        "javascript.format.insertSpaceBeforeAndAfterBinaryOperators": {
          "type": "boolean",
          "default": true,
          "description": "%format.insertSpaceBeforeAndAfterBinaryOperators%"
        },
        "javascript.format.insertSpaceAfterKeywordsInControlFlowStatements": {
          "type": "boolean",
          "default": true,
          "description": "%format.insertSpaceAfterKeywordsInControlFlowStatements%"
        },
        "javascript.format.insertSpaceAfterFunctionKeywordForAnonymousFunctions": {
          "type": "boolean",
          "default": true,
          "description": "%format.insertSpaceAfterFunctionKeywordForAnonymousFunctions%"
        },
        "javascript.format.insertSpaceBeforeFunctionParenthesis": {
          "type": "boolean",
          "default": false,
          "description": "%format.insertSpaceBeforeFunctionParenthesis%"
        },
        "javascript.format.insertSpaceAfterOpeningAndBeforeClosingNonemptyParenthesis": {
          "type": "boolean",
          "default": false,
          "description": "%format.insertSpaceAfterOpeningAndBeforeClosingNonemptyParenthesis%"
        },
        "javascript.format.insertSpaceAfterOpeningAndBeforeClosingNonemptyBrackets": {
          "type": "boolean",
          "default": false,
          "description": "%format.insertSpaceAfterOpeningAndBeforeClosingNonemptyBrackets%"
        },
        "javascript.format.insertSpaceAfterOpeningAndBeforeClosingNonemptyBraces": {
          "type": "boolean",
          "default": true,
          "description": "%format.insertSpaceAfterOpeningAndBeforeClosingNonemptyBraces%"
        },
        "javascript.format.insertSpaceAfterOpeningAndBeforeClosingTemplateStringBraces": {
          "type": "boolean",
          "default": false,
          "description": "%format.insertSpaceAfterOpeningAndBeforeClosingTemplateStringBraces%"
        },
        "javascript.format.insertSpaceAfterOpeningAndBeforeClosingJsxExpressionBraces": {
          "type": "boolean",
          "default": false,
          "description": "%format.insertSpaceAfterOpeningAndBeforeClosingJsxExpressionBraces%"
        },
        "javascript.format.placeOpenBraceOnNewLineForFunctions": {
          "type": "boolean",
          "default": false,
          "description": "%format.placeOpenBraceOnNewLineForFunctions%"
        },
        "javascript.format.placeOpenBraceOnNewLineForControlBlocks": {
          "type": "boolean",
          "default": false,
          "description": "%format.placeOpenBraceOnNewLineForControlBlocks%"
        },
        "jsDocCompletion.enabled": {
          "type": "boolean",
          "default": true,
          "description": "%jsDocCompletion.enabled%"
        },
        "javascript.implicitProjectConfig.checkJs": {
          "type": "boolean",
          "default": false,
          "description": "%javascript.implicitProjectConfig.checkJs%"
        }
      }
    },
    "commands": [
      {
        "command": "typescript.reloadProjects",
        "title": "%typescript.reloadProjects.title%",
        "category": "TypeScript"
      },
      {
        "command": "javascript.reloadProjects",
        "title": "%javascript.reloadProjects.title%",
        "category": "JavaScript"
      },
      {
        "command": "typescript.selectTypeScriptVersion",
        "title": "%typescript.selectTypeScriptVersion.title%",
        "category": "TypeScript"
      },
      {
        "command": "typescript.goToProjectConfig",
        "title": "%typescript.goToProjectConfig.title%",
        "category": "TypeScript"
      },
      {
        "command": "javascript.goToProjectConfig",
        "title": "%javascript.goToProjectConfig.title%",
        "category": "JavaScript"
      },
      {
        "command": "typescript.openTsServerLog",
        "title": "%typescript.openTsServerLog.title%",
        "category": "TypeScript"
      }
    ],
    "menus": {
      "commandPalette": [
        {
          "command": "typescript.reloadProjects",
          "when": "editorLangId == 'typescript'"
        },
        {
          "command": "typescript.reloadProjects",
          "when": "editorLangId == typescriptreact"
        },
        {
          "command": "javascript.reloadProjects",
          "when": "editorLangId == 'javascript'"
        },
        {
          "command": "javascript.reloadProjects",
          "when": "editorLangId == javascriptreact"
        },
        {
          "command": "typescript.goToProjectConfig",
          "when": "editorLangId == 'typescript'"
        },
        {
          "command": "typescript.goToProjectConfig",
          "when": "editorLangId == typescriptreact"
        },
        {
          "command": "javascript.goToProjectConfig",
          "when": "editorLangId == 'javascript'"
        },
        {
          "command": "javascript.goToProjectConfig",
          "when": "editorLangId == javascriptreact"
        }
      ]
    },
    "breakpoints": [
      {
        "language": "typescript"
      },
      {
        "language": "typescriptreact"
      }
    ],
    "snippets": [
      {
        "language": "typescript",
        "path": "./snippets/typescript.json"
      },
      {
        "language": "typescriptreact",
        "path": "./snippets/typescriptreact.json"
      }
    ],
    "jsonValidation": [
      {
        "fileMatch": "tsconfig.json",
        "url": "http://json.schemastore.org/tsconfig"
      },
      {
        "fileMatch": "tsconfig.json",
        "url": "./schemas/tsconfig.schema.json"
      },
      {
        "fileMatch": "tsconfig.*.json",
        "url": "http://json.schemastore.org/tsconfig"
      },
      {
        "fileMatch": "tsconfig.*.json",
        "url": "./schemas/tsconfig.schema.json"
      },
      {
        "fileMatch": "typings.json",
        "url": "http://json.schemastore.org/typings"
      }
    ],
    "problemPatterns": [
      {
        "name": "tsc",
        "regexp": "^([^\\s].*)\\((\\d+|\\d+,\\d+|\\d+,\\d+,\\d+,\\d+)\\):\\s+(error|warning|info)\\s+(TS\\d+)\\s*:\\s*(.*)$",
        "file": 1,
        "location": 2,
        "severity": 3,
        "code": 4,
        "message": 5
      }
    ],
    "problemMatchers": [
      {
        "name": "tsc",
        "owner": "typescript",
        "applyTo": "closedDocuments",
        "fileLocation": [
          "relative",
          "${cwd}"
        ],
        "pattern": "$tsc"
      },
      {
        "name": "tsc-watch",
        "owner": "typescript",
        "applyTo": "closedDocuments",
        "fileLocation": [
          "relative",
          "${cwd}"
        ],
        "pattern": "$tsc",
        "watching": {
          "activeOnStart": true,
          "beginsPattern": {
            "regexp": "^\\s*(?:message TS6032:|\\d{1,2}:\\d{1,2}:\\d{1,2}(?: AM| PM)? -) File change detected\\. Starting incremental compilation\\.\\.\\."
          },
          "endsPattern": {
            "regexp": "^\\s*(?:message TS6042:|\\d{1,2}:\\d{1,2}:\\d{1,2}(?: AM| PM)? -) Compilation complete\\. Watching for file changes\\."
          }
        }
      }
    ]
  }
}<|MERGE_RESOLUTION|>--- conflicted
+++ resolved
@@ -12,14 +12,9 @@
   },
   "dependencies": {
     "semver": "4.3.6",
-<<<<<<< HEAD
-    "vscode-extension-telemetry": "^0.0.6",
+    "vscode-extension-telemetry": "^0.0.7",
     "vscode-nls": "^2.0.1",
-    "typescript": "2.2.2"
-=======
-    "vscode-extension-telemetry": "^0.0.7",
-    "vscode-nls": "^2.0.1"
->>>>>>> 19222cdc
+    "typescript": "2.3.2"
   },
   "devDependencies": {
     "@types/node": "^7.0.4",
@@ -45,10 +40,6 @@
     "onCommand:typescript.openTsServerLog"
   ],
   "main": "./out/typescriptMain",
-<<<<<<< HEAD
-  "enableProposedApi": false,
-=======
->>>>>>> 19222cdc
   "contributes": {
     "languages": [
       {
