{
  "name": "typescript",
  "description": "Extension to add Typescript capabilities to VSCode.",
  "displayName": "TypeScript support for VSCode",
  "version": "0.10.8",
  "author": "Microsoft Corporation",
  "license": "MIT",
  "publisher": "vscode",
  "aiKey": "AIF-d9b70cd4-b9f9-4d70-929b-a071c400b217",
  "engines": {
    "vscode": "0.11.x"
  },
  "enableProposedApi": true,
  "dependencies": {
    "semver": "4.3.6",
    "vscode-extension-telemetry": "^0.0.7",
    "vscode-nls": "^2.0.1",
    "typescript": "2.3.2"
  },
  "devDependencies": {
    "@types/node": "^7.0.4",
    "@types/semver": "^5.3.30"
  },
  "scripts": {
<<<<<<< HEAD
    "postinstall": "node ./bin/postinstall",
    "update-grammars": "node ./build/update-grammars.js",
    "vscode:prepublish": "tsc -p ./",
    "compile": "tsc -watch -p ./"
=======
    "vscode:prepublish": "node ../../node_modules/gulp/bin/gulp.js --gulpfile ../../build/gulpfile.extensions.js compile-extension:typescript ./tsconfig.json",
    "update-grammar": "node ./build/update-grammars.js"
>>>>>>> 379d2efb
  },
  "activationEvents": [
    "onLanguage:javascript",
    "onLanguage:javascriptreact",
    "onLanguage:typescript",
    "onLanguage:typescriptreact",
    "onLanguage:jsx-tags",
    "onCommand:typescript.reloadProjects",
    "onCommand:javascript.reloadProjects",
    "onCommand:typescript.selectTypeScriptVersion",
    "onCommand:javascript.goToProjectConfig",
    "onCommand:typescript.goToProjectConfig",
    "onCommand:typescript.openTsServerLog",
    "onCommand:workbench.action.tasks.runTask"
  ],
  "main": "./out/typescriptMain",
  "contributes": {
    "languages": [
      {
        "id": "typescript",
        "aliases": [
          "TypeScript",
          "ts",
          "typescript"
        ],
        "extensions": [
          ".ts"
        ],
        "configuration": "./language-configuration.json"
      },
      {
        "id": "typescriptreact",
        "aliases": [
          "TypeScript React",
          "tsx"
        ],
        "extensions": [
          ".tsx"
        ],
        "configuration": "./language-configuration.json"
      }
    ],
    "grammars": [
      {
        "language": "typescript",
        "scopeName": "source.ts",
        "path": "./syntaxes/TypeScript.tmLanguage.json"
      },
      {
        "language": "typescriptreact",
        "scopeName": "source.tsx",
        "path": "./syntaxes/TypeScriptReact.tmLanguage.json",
        "embeddedLanguages": {
          "meta.tag.tsx": "jsx-tags",
          "meta.tag.without-attributes.tsx": "jsx-tags"
        }
      }
    ],
    "configuration": {
      "type": "object",
      "title": "%configuration.typescript%",
      "order": 20,
      "properties": {
        "typescript.tsdk": {
          "type": [
            "string",
            "null"
          ],
          "default": null,
          "description": "%typescript.tsdk.desc%"
        },
        "typescript.disableAutomaticTypeAcquisition": {
          "type": "boolean",
          "default": false,
          "description": "%typescript.disableAutomaticTypeAcquisition%"
        },
        "typescript.check.tscVersion": {
          "type": "boolean",
          "default": true,
          "description": "%typescript.check.tscVersion%"
        },
        "typescript.npm": {
          "type": [
            "string",
            "null"
          ],
          "default": null,
          "description": "%typescript.npm%",
          "isExecutable": true
        },
        "typescript.check.npmIsInstalled": {
          "type": "boolean",
          "default": true,
          "description": "%typescript.check.npmIsInstalled%"
        },
        "javascript.referencesCodeLens.enabled": {
          "type": "boolean",
          "default": false,
          "description": "%javascript.referencesCodeLens.enabled%"
        },
        "typescript.referencesCodeLens.enabled": {
          "type": "boolean",
          "default": false,
          "description": "%typescript.referencesCodeLens.enabled%"
        },
        "typescript.implementationsCodeLens.enabled": {
          "type": "boolean",
          "default": false,
          "description": "%typescript.implementationsCodeLens.enabled%"
        },
        "typescript.tsserver.log": {
          "type": "string",
          "enum": [
            "off",
            "terse",
            "normal",
            "verbose"
          ],
          "default": "off",
          "description": "%typescript.tsserver.log%"
        },
        "typescript.tsserver.trace": {
          "type": "string",
          "enum": [
            "off",
            "messages",
            "verbose"
          ],
          "default": "off",
          "description": "%typescript.tsserver.trace%"
        },
        "typescript.useCodeSnippetsOnMethodSuggest": {
          "type": "boolean",
          "default": false,
          "description": "%typescript.useCodeSnippetsOnMethodSuggest.dec%"
        },
        "typescript.validate.enable": {
          "type": "boolean",
          "default": true,
          "description": "%typescript.validate.enable%"
        },
        "typescript.format.enable": {
          "type": "boolean",
          "default": true,
          "description": "%typescript.format.enable%"
        },
        "typescript.format.insertSpaceAfterCommaDelimiter": {
          "type": "boolean",
          "default": true,
          "description": "%format.insertSpaceAfterCommaDelimiter%"
        },
        "typescript.format.insertSpaceAfterSemicolonInForStatements": {
          "type": "boolean",
          "default": true,
          "description": "%format.insertSpaceAfterSemicolonInForStatements%"
        },
        "typescript.format.insertSpaceBeforeAndAfterBinaryOperators": {
          "type": "boolean",
          "default": true,
          "description": "%format.insertSpaceBeforeAndAfterBinaryOperators%"
        },
        "typescript.format.insertSpaceAfterKeywordsInControlFlowStatements": {
          "type": "boolean",
          "default": true,
          "description": "%format.insertSpaceAfterKeywordsInControlFlowStatements%"
        },
        "typescript.format.insertSpaceAfterFunctionKeywordForAnonymousFunctions": {
          "type": "boolean",
          "default": true,
          "description": "%format.insertSpaceAfterFunctionKeywordForAnonymousFunctions%"
        },
        "typescript.format.insertSpaceBeforeFunctionParenthesis": {
          "type": "boolean",
          "default": false,
          "description": "%format.insertSpaceBeforeFunctionParenthesis%"
        },
        "typescript.format.insertSpaceAfterOpeningAndBeforeClosingNonemptyParenthesis": {
          "type": "boolean",
          "default": false,
          "description": "%format.insertSpaceAfterOpeningAndBeforeClosingNonemptyParenthesis%"
        },
        "typescript.format.insertSpaceAfterOpeningAndBeforeClosingNonemptyBrackets": {
          "type": "boolean",
          "default": false,
          "description": "%format.insertSpaceAfterOpeningAndBeforeClosingNonemptyBrackets%"
        },
        "typescript.format.insertSpaceAfterOpeningAndBeforeClosingNonemptyBraces": {
          "type": "boolean",
          "default": true,
          "description": "%format.insertSpaceAfterOpeningAndBeforeClosingNonemptyBraces%"
        },
        "typescript.format.insertSpaceAfterOpeningAndBeforeClosingTemplateStringBraces": {
          "type": "boolean",
          "default": false,
          "description": "%format.insertSpaceAfterOpeningAndBeforeClosingTemplateStringBraces%"
        },
        "typescript.format.insertSpaceAfterOpeningAndBeforeClosingJsxExpressionBraces": {
          "type": "boolean",
          "default": false,
          "description": "%format.insertSpaceAfterOpeningAndBeforeClosingJsxExpressionBraces%"
        },
        "typescript.format.placeOpenBraceOnNewLineForFunctions": {
          "type": "boolean",
          "default": false,
          "description": "%format.placeOpenBraceOnNewLineForFunctions%"
        },
        "typescript.format.placeOpenBraceOnNewLineForControlBlocks": {
          "type": "boolean",
          "default": false,
          "description": "%format.placeOpenBraceOnNewLineForControlBlocks%"
        },
        "javascript.validate.enable": {
          "type": "boolean",
          "default": true,
          "description": "%javascript.validate.enable%"
        },
        "javascript.format.enable": {
          "type": "boolean",
          "default": true,
          "description": "%javascript.format.enable%"
        },
        "javascript.format.insertSpaceAfterCommaDelimiter": {
          "type": "boolean",
          "default": true,
          "description": "%format.insertSpaceAfterCommaDelimiter%"
        },
        "javascript.format.insertSpaceAfterSemicolonInForStatements": {
          "type": "boolean",
          "default": true,
          "description": "%format.insertSpaceAfterSemicolonInForStatements%"
        },
        "javascript.format.insertSpaceBeforeAndAfterBinaryOperators": {
          "type": "boolean",
          "default": true,
          "description": "%format.insertSpaceBeforeAndAfterBinaryOperators%"
        },
        "javascript.format.insertSpaceAfterKeywordsInControlFlowStatements": {
          "type": "boolean",
          "default": true,
          "description": "%format.insertSpaceAfterKeywordsInControlFlowStatements%"
        },
        "javascript.format.insertSpaceAfterFunctionKeywordForAnonymousFunctions": {
          "type": "boolean",
          "default": true,
          "description": "%format.insertSpaceAfterFunctionKeywordForAnonymousFunctions%"
        },
        "javascript.format.insertSpaceBeforeFunctionParenthesis": {
          "type": "boolean",
          "default": false,
          "description": "%format.insertSpaceBeforeFunctionParenthesis%"
        },
        "javascript.format.insertSpaceAfterOpeningAndBeforeClosingNonemptyParenthesis": {
          "type": "boolean",
          "default": false,
          "description": "%format.insertSpaceAfterOpeningAndBeforeClosingNonemptyParenthesis%"
        },
        "javascript.format.insertSpaceAfterOpeningAndBeforeClosingNonemptyBrackets": {
          "type": "boolean",
          "default": false,
          "description": "%format.insertSpaceAfterOpeningAndBeforeClosingNonemptyBrackets%"
        },
        "javascript.format.insertSpaceAfterOpeningAndBeforeClosingNonemptyBraces": {
          "type": "boolean",
          "default": true,
          "description": "%format.insertSpaceAfterOpeningAndBeforeClosingNonemptyBraces%"
        },
        "javascript.format.insertSpaceAfterOpeningAndBeforeClosingTemplateStringBraces": {
          "type": "boolean",
          "default": false,
          "description": "%format.insertSpaceAfterOpeningAndBeforeClosingTemplateStringBraces%"
        },
        "javascript.format.insertSpaceAfterOpeningAndBeforeClosingJsxExpressionBraces": {
          "type": "boolean",
          "default": false,
          "description": "%format.insertSpaceAfterOpeningAndBeforeClosingJsxExpressionBraces%"
        },
        "javascript.format.placeOpenBraceOnNewLineForFunctions": {
          "type": "boolean",
          "default": false,
          "description": "%format.placeOpenBraceOnNewLineForFunctions%"
        },
        "javascript.format.placeOpenBraceOnNewLineForControlBlocks": {
          "type": "boolean",
          "default": false,
          "description": "%format.placeOpenBraceOnNewLineForControlBlocks%"
        },
        "jsDocCompletion.enabled": {
          "type": "boolean",
          "default": true,
          "description": "%jsDocCompletion.enabled%"
        },
        "javascript.implicitProjectConfig.checkJs": {
          "type": "boolean",
          "default": false,
          "description": "%javascript.implicitProjectConfig.checkJs%"
        },
        "javascript.nameSuggestions": {
          "type": "boolean",
          "default": true,
          "description": "%javascript.nameSuggestions%"
        },
        "typescript.tsc.autoDetect": {
          "type": "string",
          "default": "on",
          "enum": [
            "on",
            "off"
          ],
          "description": "%typescript.tsc.autoDetect%"
        }
      }
    },
    "commands": [
      {
        "command": "typescript.reloadProjects",
        "title": "%typescript.reloadProjects.title%",
        "category": "TypeScript"
      },
      {
        "command": "javascript.reloadProjects",
        "title": "%javascript.reloadProjects.title%",
        "category": "JavaScript"
      },
      {
        "command": "typescript.selectTypeScriptVersion",
        "title": "%typescript.selectTypeScriptVersion.title%",
        "category": "TypeScript"
      },
      {
        "command": "typescript.goToProjectConfig",
        "title": "%typescript.goToProjectConfig.title%",
        "category": "TypeScript"
      },
      {
        "command": "javascript.goToProjectConfig",
        "title": "%javascript.goToProjectConfig.title%",
        "category": "JavaScript"
      },
      {
        "command": "typescript.openTsServerLog",
        "title": "%typescript.openTsServerLog.title%",
        "category": "TypeScript"
      },
      {
        "command": "typescript.restartTsServer",
        "title": "%typescript.restartTsServer%",
        "category": "TypeScript"
      }
    ],
    "menus": {
      "commandPalette": [
        {
          "command": "typescript.reloadProjects",
          "when": "editorLangId == 'typescript'"
        },
        {
          "command": "typescript.reloadProjects",
          "when": "editorLangId == typescriptreact"
        },
        {
          "command": "javascript.reloadProjects",
          "when": "editorLangId == 'javascript'"
        },
        {
          "command": "javascript.reloadProjects",
          "when": "editorLangId == javascriptreact"
        },
        {
          "command": "typescript.goToProjectConfig",
          "when": "editorLangId == 'typescript'"
        },
        {
          "command": "typescript.goToProjectConfig",
          "when": "editorLangId == typescriptreact"
        },
        {
          "command": "javascript.goToProjectConfig",
          "when": "editorLangId == 'javascript'"
        },
        {
          "command": "javascript.goToProjectConfig",
          "when": "editorLangId == javascriptreact"
        }
      ]
    },
    "breakpoints": [
      {
        "language": "typescript"
      },
      {
        "language": "typescriptreact"
      }
    ],
    "snippets": [
      {
        "language": "typescript",
        "path": "./snippets/typescript.json"
      },
      {
        "language": "typescriptreact",
        "path": "./snippets/typescriptreact.json"
      }
    ],
    "jsonValidation": [
      {
        "fileMatch": "tsconfig.json",
        "url": "http://json.schemastore.org/tsconfig"
      },
      {
        "fileMatch": "tsconfig.json",
        "url": "./schemas/tsconfig.schema.json"
      },
      {
        "fileMatch": "tsconfig.*.json",
        "url": "http://json.schemastore.org/tsconfig"
      },
      {
        "fileMatch": "tsconfig.*.json",
        "url": "./schemas/tsconfig.schema.json"
      },
      {
        "fileMatch": "typings.json",
        "url": "http://json.schemastore.org/typings"
      }
    ],
    "problemPatterns": [
      {
        "name": "tsc",
        "regexp": "^([^\\s].*)\\((\\d+|\\d+,\\d+|\\d+,\\d+,\\d+,\\d+)\\):\\s+(error|warning|info)\\s+(TS\\d+)\\s*:\\s*(.*)$",
        "file": 1,
        "location": 2,
        "severity": 3,
        "code": 4,
        "message": 5
      }
    ],
    "problemMatchers": [
      {
        "name": "tsc",
        "owner": "typescript",
        "applyTo": "closedDocuments",
        "fileLocation": [
          "relative",
          "${cwd}"
        ],
        "pattern": "$tsc"
      },
      {
        "name": "tsc-watch",
        "owner": "typescript",
        "applyTo": "closedDocuments",
        "fileLocation": [
          "relative",
          "${cwd}"
        ],
        "pattern": "$tsc",
        "background": {
          "activeOnStart": true,
          "beginsPattern": {
            "regexp": "^\\s*(?:message TS6032:|\\d{1,2}:\\d{1,2}:\\d{1,2}(?: AM| PM)? -) File change detected\\. Starting incremental compilation\\.\\.\\."
          },
          "endsPattern": {
            "regexp": "^\\s*(?:message TS6042:|\\d{1,2}:\\d{1,2}:\\d{1,2}(?: AM| PM)? -) Compilation complete\\. Watching for file changes\\."
          }
        }
      }
    ]
  }
}<|MERGE_RESOLUTION|>--- conflicted
+++ resolved
@@ -22,15 +22,10 @@
     "@types/semver": "^5.3.30"
   },
   "scripts": {
-<<<<<<< HEAD
     "postinstall": "node ./bin/postinstall",
-    "update-grammars": "node ./build/update-grammars.js",
+    "update-grammar": "node ./build/update-grammars.js",
     "vscode:prepublish": "tsc -p ./",
     "compile": "tsc -watch -p ./"
-=======
-    "vscode:prepublish": "node ../../node_modules/gulp/bin/gulp.js --gulpfile ../../build/gulpfile.extensions.js compile-extension:typescript ./tsconfig.json",
-    "update-grammar": "node ./build/update-grammars.js"
->>>>>>> 379d2efb
   },
   "activationEvents": [
     "onLanguage:javascript",
