/*---------------------------------------------------------------------------------------------
 *  Copyright (c) Microsoft Corporation. All rights reserved.
 *  Licensed under the MIT License. See License.txt in the project root for license information.
 *--------------------------------------------------------------------------------------------*/

/* --------------------------------------------------------------------------------------------
 * Includes code from typescript-sublime-plugin project, obtained from
 * https://github.com/Microsoft/TypeScript-Sublime-Plugin/blob/master/TypeScript%20Indent.tmPreferences
 * ------------------------------------------------------------------------------------------ */

import { env, languages, commands, workspace, window, ExtensionContext, Memento, IndentAction, Diagnostic, DiagnosticCollection, Range, Disposable, Uri, MessageItem, TextEditor, DiagnosticSeverity, TextDocument, SnippetString } from 'vscode';

// This must be the first statement otherwise modules might got loaded with
// the wrong locale.
import * as nls from 'vscode-nls';
nls.config({ locale: env.language });
const localize = nls.loadMessageBundle();

import * as path from 'path';

import * as Proto from './protocol';
import * as PConst from './protocol.const';

import TypeScriptServiceClient from './typescriptServiceClient';
import { ITypescriptServiceClientHost } from './typescriptService';

import HoverProvider from './features/hoverProvider';
import DefinitionProvider from './features/definitionProvider';
import ImplementationProvider from './features/implementationProvider';
import TypeDefintionProvider from './features/typeDefinitionProvider';
import DocumentHighlightProvider from './features/documentHighlightProvider';
import ReferenceProvider from './features/referenceProvider';
import DocumentSymbolProvider from './features/documentSymbolProvider';
import SignatureHelpProvider from './features/signatureHelpProvider';
import RenameProvider from './features/renameProvider';
import FormattingProvider from './features/formattingProvider';
import CompileOnSaveSupport from './features/compileOnSaveSupport';
import BufferSyncSupport from './features/bufferSyncSupport';
import CompletionItemProvider from './features/completionItemProvider';
import WorkspaceSymbolProvider from './features/workspaceSymbolProvider';
import CodeActionProvider from './features/codeActionProvider';
import ReferenceCodeLensProvider from './features/referencesCodeLensProvider';
import { JsDocCompletionProvider, TryCompleteJsDocCommand } from './features/jsDocCompletionProvider';
import { DirectiveCommentCompletionProvider } from './features/directiveCommentCompletionProvider';
import TypeScriptTaskProviderManager from './features/taskProvider';

import ImplementationCodeLensProvider from './features/implementationsCodeLensProvider';

import * as BuildStatus from './utils/buildStatus';
import * as ProjectStatus from './utils/projectStatus';
import TypingsStatus, { AtaProgressReporter } from './utils/typingsStatus';
import VersionStatus from './utils/versionStatus';
import { getContributedTypeScriptServerPlugins, TypeScriptServerPlugin } from "./utils/plugins";

interface LanguageDescription {
	id: string;
	diagnosticSource: string;
	modeIds: string[];
<<<<<<< HEAD
	extensions: string[];
	configFile: string;
	supportsCompileOnSave: boolean;
=======
	configFile?: string;
>>>>>>> 379d2efb
}

enum ProjectConfigAction {
	None,
	CreateConfig,
	LearnMore
}

interface ProjectConfigMessageItem extends MessageItem {
	id: ProjectConfigAction;
}

const MODE_ID_TS = 'typescript';
const MODE_ID_TSX = 'typescriptreact';
const MODE_ID_JS = 'javascript';
const MODE_ID_JSX = 'javascriptreact';

const standardLanguageDescriptions: LanguageDescription[] = [
	{
		id: 'typescript',
		diagnosticSource: 'ts',
		modeIds: [MODE_ID_TS, MODE_ID_TSX],
		configFile: 'tsconfig.json'
	}, {
		id: 'javascript',
		diagnosticSource: 'js',
		modeIds: [MODE_ID_JS, MODE_ID_JSX],
		configFile: 'jsconfig.json'
	}
];

export function activate(context: ExtensionContext): void {
<<<<<<< HEAD
	const MODE_ID_TS = 'typescript';
	const MODE_ID_TSX = 'typescriptreact';
	const MODE_ID_JS = 'javascript';
	const MODE_ID_JSX = 'javascriptreact';

	const clientHost = new TypeScriptServiceClientHost([
		{
			id: 'typescript',
			diagnosticSource: 'ts',
			modeIds: [MODE_ID_TS, MODE_ID_TSX],
			extensions: ['.ts', '.tsx'],
			configFile: 'tsconfig.json',
			supportsCompileOnSave: true
		},
		{
			id: 'javascript',
			diagnosticSource: 'js',
			modeIds: [MODE_ID_JS, MODE_ID_JSX],
			extensions: ['.js', '.jsx'],
			configFile: 'jsconfig.json',
			supportsCompileOnSave: false
		}
	], context.storagePath, context.globalState, context.workspaceState);
	context.subscriptions.push(clientHost);
=======
	const plugins = getContributedTypeScriptServerPlugins();

	const lazyClientHost = (() => {
		let clientHost: TypeScriptServiceClientHost | undefined;
		return () => {
			if (!clientHost) {
				clientHost = new TypeScriptServiceClientHost(standardLanguageDescriptions, context.storagePath, context.globalState, context.workspaceState, plugins);
				context.subscriptions.push(clientHost);

				const host = clientHost;
				clientHost.serviceClient.onReady().then(() => {
					context.subscriptions.push(ProjectStatus.create(host.serviceClient,
						path => new Promise<boolean>(resolve => setTimeout(() => resolve(host.handles(path)), 750)),
						context.workspaceState));
				}, () => {
					// Nothing to do here. The client did show a message;
				});
			}
			return clientHost;
		};
	})();
>>>>>>> 379d2efb


	context.subscriptions.push(commands.registerCommand('typescript.reloadProjects', () => {
		lazyClientHost().reloadProjects();
	}));

	context.subscriptions.push(commands.registerCommand('javascript.reloadProjects', () => {
		lazyClientHost().reloadProjects();
	}));

	context.subscriptions.push(commands.registerCommand('typescript.selectTypeScriptVersion', () => {
		lazyClientHost().serviceClient.onVersionStatusClicked();
	}));

	context.subscriptions.push(commands.registerCommand('typescript.openTsServerLog', () => {
		lazyClientHost().serviceClient.openTsServerLogFile();
	}));

	context.subscriptions.push(commands.registerCommand('typescript.restartTsServer', () => {
		lazyClientHost().serviceClient.restartTsServer();
	}));

	context.subscriptions.push(new TypeScriptTaskProviderManager(() => lazyClientHost().serviceClient));

	const goToProjectConfig = (isTypeScript: boolean) => {
		const editor = window.activeTextEditor;
		if (editor) {
			lazyClientHost().goToProjectConfig(isTypeScript, editor.document.uri);
		}
	};
	context.subscriptions.push(commands.registerCommand('typescript.goToProjectConfig', goToProjectConfig.bind(null, true)));
	context.subscriptions.push(commands.registerCommand('javascript.goToProjectConfig', goToProjectConfig.bind(null, false)));

	const jsDocCompletionCommand = new TryCompleteJsDocCommand(() => lazyClientHost().serviceClient);
	context.subscriptions.push(commands.registerCommand(TryCompleteJsDocCommand.COMMAND_NAME, jsDocCompletionCommand.tryCompleteJsDoc, jsDocCompletionCommand));

	const supportedLanguage = [].concat.apply([], standardLanguageDescriptions.map(x => x.modeIds).concat(plugins.map(x => x.languages)));
	function didOpenTextDocument(textDocument: TextDocument): boolean {
		if (supportedLanguage.indexOf(textDocument.languageId) >= 0) {
			openListener.dispose();
			// Force activation
			void lazyClientHost();
			return true;
		}
		return false;
	};
	const openListener = workspace.onDidOpenTextDocument(didOpenTextDocument);
	for (let textDocument of workspace.textDocuments) {
		if (didOpenTextDocument(textDocument)) {
			break;
		}
	}

	BuildStatus.update({ queueLength: 0 });
}


const validateSetting = 'validate.enable';

class LanguageProvider {
	private syntaxDiagnostics: ObjectMap<Diagnostic[]>;
	private readonly currentDiagnostics: DiagnosticCollection;
	private readonly bufferSyncSupport: BufferSyncSupport;

	private formattingProvider: FormattingProvider;
	private formattingProviderRegistration: Disposable | null;
	private compileOnSaveSupport: CompileOnSaveSupport;
	private typingsStatus: TypingsStatus;
	private toUpdateOnConfigurationChanged: ({ updateConfiguration: () => void })[] = [];

	private _validate: boolean = true;

	private readonly disposables: Disposable[] = [];

	private versionDependentDisposables: Disposable[] = [];

	constructor(
		private readonly client: TypeScriptServiceClient,
		private readonly description: LanguageDescription
	) {
		this.bufferSyncSupport = new BufferSyncSupport(client, description.modeIds, {
			delete: (file: string) => {
				this.currentDiagnostics.delete(client.asUrl(file));
			}
		});
		this.syntaxDiagnostics = Object.create(null);
		this.currentDiagnostics = languages.createDiagnosticCollection(description.id);

		if (description.supportsCompileOnSave) {
			this.compileOnSaveSupport = new CompileOnSaveSupport(client, description.modeIds);
		}
		this.typingsStatus = new TypingsStatus(client);
		new AtaProgressReporter(client);

		workspace.onDidChangeConfiguration(this.configurationChanged, this, this.disposables);
		this.configurationChanged();

		client.onReady().then(() => {
			this.registerProviders(client);
			this.bufferSyncSupport.listen();

			if (this.compileOnSaveSupport) {
				this.compileOnSaveSupport.listen();
			}
		}, () => {
			// Nothing to do here. The client did show a message;
		});
	}

	public dispose(): void {
		if (this.formattingProviderRegistration) {
			this.formattingProviderRegistration.dispose();
		}

		while (this.disposables.length) {
			const obj = this.disposables.pop();
			if (obj) {
				obj.dispose();
			}
		}

		while (this.versionDependentDisposables.length) {
			const obj = this.versionDependentDisposables.pop();
			if (obj) {
				obj.dispose();
			}
		}

		this.typingsStatus.dispose();
		this.currentDiagnostics.dispose();
		this.bufferSyncSupport.dispose();
	}

	private registerProviders(client: TypeScriptServiceClient): void {
		const selector = this.description.modeIds;
		const config = workspace.getConfiguration(this.id);

		const completionItemProvider = new CompletionItemProvider(client, this.typingsStatus);
		completionItemProvider.updateConfiguration();
		this.toUpdateOnConfigurationChanged.push(completionItemProvider);
		this.disposables.push(languages.registerCompletionItemProvider(selector, completionItemProvider, '.'));

		this.disposables.push(languages.registerCompletionItemProvider(selector, new DirectiveCommentCompletionProvider(client), '@'));

		this.formattingProvider = new FormattingProvider(client);
		this.formattingProvider.updateConfiguration(config);
		this.disposables.push(languages.registerOnTypeFormattingEditProvider(selector, this.formattingProvider, ';', '}', '\n'));
		if (this.formattingProvider.isEnabled()) {
			this.formattingProviderRegistration = languages.registerDocumentRangeFormattingEditProvider(selector, this.formattingProvider);
		}

		const jsDocCompletionProvider = new JsDocCompletionProvider(client);
		jsDocCompletionProvider.updateConfiguration();
		this.disposables.push(languages.registerCompletionItemProvider(selector, jsDocCompletionProvider, '*'));

		this.disposables.push(languages.registerHoverProvider(selector, new HoverProvider(client)));
		this.disposables.push(languages.registerDefinitionProvider(selector, new DefinitionProvider(client)));
		this.disposables.push(languages.registerDocumentHighlightProvider(selector, new DocumentHighlightProvider(client)));
		this.disposables.push(languages.registerReferenceProvider(selector, new ReferenceProvider(client)));
		this.disposables.push(languages.registerDocumentSymbolProvider(selector, new DocumentSymbolProvider(client)));
		this.disposables.push(languages.registerSignatureHelpProvider(selector, new SignatureHelpProvider(client), '(', ','));
		this.disposables.push(languages.registerRenameProvider(selector, new RenameProvider(client)));

		this.disposables.push(languages.registerCodeActionsProvider(selector, new CodeActionProvider(client, this.description.id)));

		// if (client.apiVersion.has213Features()) {
		// 	this.disposables.push(languages.registerTypeDefinitionProvider(selector, new TypeDefintionProvider(client)));
		// }
		this.registerVersionDependentProviders();
		/// >>>>>>> 1.12.2

		this.description.modeIds.forEach(modeId => {
			this.disposables.push(languages.registerWorkspaceSymbolProvider(new WorkspaceSymbolProvider(client, modeId)));

			const referenceCodeLensProvider = new ReferenceCodeLensProvider(client, modeId);
			referenceCodeLensProvider.updateConfiguration();
			this.toUpdateOnConfigurationChanged.push(referenceCodeLensProvider);
			this.disposables.push(languages.registerCodeLensProvider(selector, referenceCodeLensProvider));

			const implementationCodeLensProvider = new ImplementationCodeLensProvider(client, modeId);
			implementationCodeLensProvider.updateConfiguration();
			this.toUpdateOnConfigurationChanged.push(implementationCodeLensProvider);
			this.disposables.push(languages.registerCodeLensProvider(selector, implementationCodeLensProvider));


			this.disposables.push(languages.setLanguageConfiguration(modeId, {
				indentationRules: {
					// ^(.*\*/)?\s*\}.*$
					decreaseIndentPattern: /^(.*\*\/)?\s*\}.*$/,
					// ^.*\{[^}"']*$
					increaseIndentPattern: /^.*\{[^}"'`]*$/
				},
				wordPattern: /(-?\d*\.\d\w*)|([^\`\~\!\@\#\%\^\&\*\(\)\-\=\+\[\{\]\}\\\|\;\:\'\"\,\.\<\>\/\?\s]+)/g,
				onEnterRules: [
					{
						// e.g. /** | */
						beforeText: /^\s*\/\*\*(?!\/)([^\*]|\*(?!\/))*$/,
						afterText: /^\s*\*\/$/,
						action: { indentAction: IndentAction.IndentOutdent, appendText: ' * ' }
					}, {
						// e.g. /** ...|
						beforeText: /^\s*\/\*\*(?!\/)([^\*]|\*(?!\/))*$/,
						action: { indentAction: IndentAction.None, appendText: ' * ' }
					}, {
						// e.g.  * ...|
						beforeText: /^(\t|(\ \ ))*\ \*(\ ([^\*]|\*(?!\/))*)?$/,
						action: { indentAction: IndentAction.None, appendText: '* ' }
					}, {
						// e.g.  */|
						beforeText: /^(\t|(\ \ ))*\ \*\/\s*$/,
						action: { indentAction: IndentAction.None, removeText: 1 }
					},
					{
						// e.g.  *-----*/|
						beforeText: /^(\t|(\ \ ))*\ \*[^/]*\*\/\s*$/,
						action: { indentAction: IndentAction.None, removeText: 1 }
					}
				]
			}));

			const EMPTY_ELEMENTS: string[] = ['area', 'base', 'br', 'col', 'embed', 'hr', 'img', 'input', 'keygen', 'link', 'menuitem', 'meta', 'param', 'source', 'track', 'wbr'];

			this.disposables.push(languages.setLanguageConfiguration('jsx-tags', {
				wordPattern: /(-?\d*\.\d\w*)|([^\`\~\!\@\$\^\&\*\(\)\=\+\[\{\]\}\\\|\;\:\'\"\,\.\<\>\/\s]+)/g,
				onEnterRules: [
					{
						beforeText: new RegExp(`<(?!(?:${EMPTY_ELEMENTS.join('|')}))([_:\\w][_:\\w-.\\d]*)([^/>]*(?!/)>)[^<]*$`, 'i'),
						afterText: /^<\/([_:\w][_:\w-.\d]*)\s*>$/i,
						action: { indentAction: IndentAction.IndentOutdent }
					},
					{
						beforeText: new RegExp(`<(?!(?:${EMPTY_ELEMENTS.join('|')}))(\\w[\\w\\d]*)([^/>]*(?!/)>)[^<]*$`, 'i'),
						action: { indentAction: IndentAction.Indent }
					}
				],
			}));
		});
	}

	private configurationChanged(): void {
		const config = workspace.getConfiguration(this.id);
		this.updateValidate(config.get(validateSetting, true));

		if (this.formattingProvider) {
			this.formattingProvider.updateConfiguration(config);
			if (!this.formattingProvider.isEnabled() && this.formattingProviderRegistration) {
				this.formattingProviderRegistration.dispose();
				this.formattingProviderRegistration = null;

			} else if (this.formattingProvider.isEnabled() && !this.formattingProviderRegistration) {
				this.formattingProviderRegistration = languages.registerDocumentRangeFormattingEditProvider(this.description.modeIds, this.formattingProvider);
			}
		}

		for (const toUpdate of this.toUpdateOnConfigurationChanged) {
			toUpdate.updateConfiguration();
		}
	}

	public handles(file: string, doc: TextDocument): boolean {
		if (doc && this.description.modeIds.indexOf(doc.languageId) >= 0) {
			return true;
		}

		if (this.bufferSyncSupport.handles(file)) {
			return true;
		}

		const basename = path.basename(file);
		if (!!basename && basename === this.description.configFile) {
			return true;
		}
		return false;
	}

	public get id(): string {
		return this.description.id;
	}

	public get diagnosticSource(): string {
		return this.description.diagnosticSource;
	}

	private updateValidate(value: boolean) {
		if (this._validate === value) {
			return;
		}
		this._validate = value;
		this.bufferSyncSupport.validate = value;
		if (value) {
			this.triggerAllDiagnostics();
		} else {
			this.syntaxDiagnostics = Object.create(null);
			this.currentDiagnostics.clear();
		}
	}

	public reInitialize(): void {
		this.currentDiagnostics.clear();
		this.syntaxDiagnostics = Object.create(null);
		this.bufferSyncSupport.reOpenDocuments();
		this.bufferSyncSupport.requestAllDiagnostics();
		if (this.compileOnSaveSupport) {
			this.compileOnSaveSupport.clearCachedEnabledStatuses();
		}
		this.registerVersionDependentProviders();
	}

	private registerVersionDependentProviders(): void {
		while (this.versionDependentDisposables.length) {
			const obj = this.versionDependentDisposables.pop();
			if (obj) {
				obj.dispose();
			}
		}

		this.versionDependentDisposables = [];
		if (!this.client) {
			return;
		}

		const selector = this.description.modeIds;
		if (this.client.apiVersion.has220Features()) {
			this.versionDependentDisposables.push(languages.registerImplementationProvider(selector, new ImplementationProvider(this.client)));
		}

		if (this.client.apiVersion.has213Features()) {
			this.versionDependentDisposables.push(languages.registerTypeDefinitionProvider(selector, new TypeDefintionProvider(this.client)));
		}
	}

	public triggerAllDiagnostics(): void {
		this.bufferSyncSupport.requestAllDiagnostics();
		if (this.compileOnSaveSupport) {
			this.compileOnSaveSupport.clearCachedEnabledStatuses();
		}
	}

	public syntaxDiagnosticsReceived(file: string, diagnostics: Diagnostic[]): void {
		this.syntaxDiagnostics[file] = diagnostics;
	}

	public semanticDiagnosticsReceived(file: string, diagnostics: Diagnostic[]): void {
		const syntaxMarkers = this.syntaxDiagnostics[file];
		if (syntaxMarkers) {
			delete this.syntaxDiagnostics[file];
			diagnostics = syntaxMarkers.concat(diagnostics);
		}
		this.currentDiagnostics.set(this.client.asUrl(file), diagnostics);
	}

	public configFileDiagnosticsReceived(file: string, diagnostics: Diagnostic[]): void {
		this.currentDiagnostics.set(this.client.asUrl(file), diagnostics);
	}
}

class TypeScriptServiceClientHost implements ITypescriptServiceClientHost {
	private client: TypeScriptServiceClient;
	private languages: LanguageProvider[] = [];
	private languagePerId: ObjectMap<LanguageProvider>;
	private readonly disposables: Disposable[] = [];
	private readonly versionStatus: VersionStatus;

	constructor(
		descriptions: LanguageDescription[],
		storagePath: string | undefined,
		globalState: Memento,
		workspaceState: Memento,
		plugins: TypeScriptServerPlugin[]
	) {
		const handleProjectCreateOrDelete = () => {
			this.client.execute('reloadProjects', null, false);
			this.triggerAllDiagnostics();
		};
		const handleProjectChange = () => {
			setTimeout(() => {
				this.triggerAllDiagnostics();
			}, 1500);
		};
		const configFileWatcher = workspace.createFileSystemWatcher('**/[tj]sconfig.json');
		this.disposables.push(configFileWatcher);
		configFileWatcher.onDidCreate(handleProjectCreateOrDelete, this, this.disposables);
		configFileWatcher.onDidDelete(handleProjectCreateOrDelete, this, this.disposables);
		configFileWatcher.onDidChange(handleProjectChange, this, this.disposables);

		this.versionStatus = new VersionStatus();
		this.disposables.push(this.versionStatus);

		this.client = new TypeScriptServiceClient(this, storagePath, globalState, workspaceState, this.versionStatus, plugins, this.disposables);
		this.languagePerId = Object.create(null);
		for (const description of descriptions) {
			const manager = new LanguageProvider(this.client, description);
			this.languages.push(manager);
			this.disposables.push(manager);
			this.languagePerId[description.id] = manager;
		}

		this.client.onReady().then(() => {
			if (!this.client.apiVersion.has230Features()) {
				return;
			}

			const langauges = new Set<string>();
			for (const plugin of plugins) {
				for (const language of plugin.languages) {
					langauges.add(language);
				}
			}
			if (langauges.size) {
				const description: LanguageDescription = {
					id: 'typescript-plugins',
					modeIds: Array.from(langauges.values()),
					diagnosticSource: 'ts-plugins'
				};
				const manager = new LanguageProvider(this.client, description);
				this.languages.push(manager);
				this.disposables.push(manager);
				this.languagePerId[description.id] = manager;
			}
		});
	}

	public dispose(): void {
		while (this.disposables.length) {
			const obj = this.disposables.pop();
			if (obj) {
				obj.dispose();
			}
		}
	}

	public get serviceClient(): TypeScriptServiceClient {
		return this.client;
	}

	public reloadProjects(): void {
		this.client.execute('reloadProjects', null, false);
		this.triggerAllDiagnostics();
	}

	public handles(file: string): boolean {
		return !!this.findLanguage(file);
	}

	public goToProjectConfig(
		isTypeScriptProject: boolean,
		resource: Uri
	): Thenable<TextEditor | undefined> | undefined {
		const rootPath = workspace.rootPath;
		if (!rootPath) {
			window.showInformationMessage(
				localize(
					'typescript.projectConfigNoWorkspace',
					'Please open a folder in VS Code to use a TypeScript or JavaScript project'));
			return;
		}

		const file = this.client.normalizePath(resource);
		// TSServer errors when 'projectInfo' is invoked on a non js/ts file
		if (!file || !this.handles(file)) {
			window.showWarningMessage(
				localize(
					'typescript.projectConfigUnsupportedFile',
					'Could not determine TypeScript or JavaScript project. Unsupported file type'));
			return;
		}

		return this.client.execute('projectInfo', { file, needFileNameList: false } as protocol.ProjectInfoRequestArgs).then(res => {
			if (!res || !res.body) {
				return window.showWarningMessage(localize('typescript.projectConfigCouldNotGetInfo', 'Could not determine TypeScript or JavaScript project'))
					.then(() => void 0);
			}

			const { configFileName } = res.body;
			if (configFileName && configFileName.indexOf('/dev/null/') !== 0) {
				return workspace.openTextDocument(configFileName)
					.then(doc =>
						window.showTextDocument(doc, window.activeTextEditor ? window.activeTextEditor.viewColumn : undefined));
			}

			return window.showInformationMessage<ProjectConfigMessageItem>(
				(isTypeScriptProject
					? localize('typescript.noTypeScriptProjectConfig', 'File is not part of a TypeScript project')
					: localize('typescript.noJavaScriptProjectConfig', 'File is not part of a JavaScript project')
				), {
					title: isTypeScriptProject
						? localize('typescript.configureTsconfigQuickPick', 'Configure tsconfig.json')
						: localize('typescript.configureJsconfigQuickPick', 'Configure jsconfig.json'),
					id: ProjectConfigAction.CreateConfig
				}, {
					title: localize('typescript.projectConfigLearnMore', 'Learn More'),
					id: ProjectConfigAction.LearnMore
				}).then(selected => {
					switch (selected && selected.id) {
						case ProjectConfigAction.CreateConfig:
							const configFile = Uri.file(path.join(rootPath, isTypeScriptProject ? 'tsconfig.json' : 'jsconfig.json'));
							const col = window.activeTextEditor ? window.activeTextEditor.viewColumn : undefined;
							return workspace.openTextDocument(configFile)
								.then(doc => {
									return window.showTextDocument(doc, col);
								}, _ => {
									return workspace.openTextDocument(configFile.with({ scheme: 'untitled' }))
										.then(doc => window.showTextDocument(doc, col))
										.then(editor => editor.insertSnippet(new SnippetString('{\n\t$0\n}')));
								});

						case ProjectConfigAction.LearnMore:
							if (isTypeScriptProject) {
								commands.executeCommand('vscode.open', Uri.parse('https://go.microsoft.com/fwlink/?linkid=841896'));
							} else {
								commands.executeCommand('vscode.open', Uri.parse('https://go.microsoft.com/fwlink/?linkid=759670'));
							}
							return;

						default:
							return Promise.resolve(undefined);
					}
				});
		});
	}

	private findLanguage(file: string): Thenable<LanguageProvider | null> {
		return workspace.openTextDocument(this.client.asUrl(file)).then((doc: TextDocument) => {
			for (const language of this.languages) {
				if (language.handles(file, doc)) {
					return language;
				}
			}
			return null;
		}, () => null);
	}

	private triggerAllDiagnostics() {
		Object.keys(this.languagePerId).forEach(key => this.languagePerId[key].triggerAllDiagnostics());
	}

	/* internal */ populateService(): void {
		// See https://github.com/Microsoft/TypeScript/issues/5530
		workspace.saveAll(false).then(_ => {
			Object.keys(this.languagePerId).forEach(key => this.languagePerId[key].reInitialize());
		});
	}

	/* internal */ syntaxDiagnosticsReceived(event: Proto.DiagnosticEvent): void {
		const body = event.body;
		if (body && body.diagnostics) {
			this.findLanguage(body.file).then(language => {
				if (language) {
					language.syntaxDiagnosticsReceived(body.file, this.createMarkerDatas(body.diagnostics, language.diagnosticSource));
				}
			});
		}
	}

	/* internal */ semanticDiagnosticsReceived(event: Proto.DiagnosticEvent): void {
		const body = event.body;
		if (body && body.diagnostics) {
			this.findLanguage(body.file).then(language => {
				if (language) {
					language.semanticDiagnosticsReceived(body.file, this.createMarkerDatas(body.diagnostics, language.diagnosticSource));
				}
			});
		}
		/*
		if (Is.defined(body.queueLength)) {
			BuildStatus.update({ queueLength: body.queueLength });
		}
		*/
	}

	/* internal */ configFileDiagnosticsReceived(event: Proto.ConfigFileDiagnosticEvent): void {
		// See https://github.com/Microsoft/TypeScript/issues/10384
		const body = event.body;
		if (!body || !body.diagnostics || !body.configFile) {
			return;
		}

		(body.triggerFile ? this.findLanguage(body.triggerFile) : this.findLanguage(body.configFile)).then(language => {
			if (!language) {
				return;
			}
			if (body.diagnostics.length === 0) {
				language.configFileDiagnosticsReceived(body.configFile, []);
			} else if (body.diagnostics.length >= 1) {
				workspace.openTextDocument(Uri.file(body.configFile)).then((document) => {
					let curly: [number, number, number] | undefined = undefined;
					let nonCurly: [number, number, number] | undefined = undefined;
					let diagnostic: Diagnostic;
					for (let index = 0; index < document.lineCount; index++) {
						const line = document.lineAt(index);
						const text = line.text;
						const firstNonWhitespaceCharacterIndex = line.firstNonWhitespaceCharacterIndex;
						if (firstNonWhitespaceCharacterIndex < text.length) {
							if (text.charAt(firstNonWhitespaceCharacterIndex) === '{') {
								curly = [index, firstNonWhitespaceCharacterIndex, firstNonWhitespaceCharacterIndex + 1];
								break;
							} else {
								const matches = /\s*([^\s]*)(?:\s*|$)/.exec(text.substr(firstNonWhitespaceCharacterIndex));
								if (matches && matches.length >= 1) {
									nonCurly = [index, firstNonWhitespaceCharacterIndex, firstNonWhitespaceCharacterIndex + matches[1].length];
								}
							}
						}
					}
					const match = curly || nonCurly;
					if (match) {
						diagnostic = new Diagnostic(new Range(match[0], match[1], match[0], match[2]), body.diagnostics[0].text);
					} else {
						diagnostic = new Diagnostic(new Range(0, 0, 0, 0), body.diagnostics[0].text);
					}
					if (diagnostic) {
						diagnostic.source = language.diagnosticSource;
						language.configFileDiagnosticsReceived(body.configFile, [diagnostic]);
					}
				}, _error => {
					language.configFileDiagnosticsReceived(body.configFile, [new Diagnostic(new Range(0, 0, 0, 0), body.diagnostics[0].text)]);
				});
			}
		});
	}

	private createMarkerDatas(diagnostics: Proto.Diagnostic[], source: string): Diagnostic[] {
		const result: Diagnostic[] = [];
		for (let diagnostic of diagnostics) {
			const { start, end, text } = diagnostic;
			const range = new Range(start.line - 1, start.offset - 1, end.line - 1, end.offset - 1);
			const converted = new Diagnostic(range, text);
			converted.severity = this.getDiagnosticSeverity(diagnostic);
			converted.source = diagnostic.source || source;
			converted.code = '' + diagnostic.code;
			result.push(converted);
		}
		return result;
	}

	private getDiagnosticSeverity(diagnostic: Proto.Diagnostic): DiagnosticSeverity {
		switch (diagnostic.category) {
			case PConst.DiagnosticCategory.error:
				return DiagnosticSeverity.Error;

			case PConst.DiagnosticCategory.warning:
				return DiagnosticSeverity.Warning;

			default:
				return DiagnosticSeverity.Error;
		}
	}
}<|MERGE_RESOLUTION|>--- conflicted
+++ resolved
@@ -56,13 +56,8 @@
 	id: string;
 	diagnosticSource: string;
 	modeIds: string[];
-<<<<<<< HEAD
-	extensions: string[];
-	configFile: string;
+	configFile?: string;
 	supportsCompileOnSave: boolean;
-=======
-	configFile?: string;
->>>>>>> 379d2efb
 }
 
 enum ProjectConfigAction {
@@ -85,42 +80,18 @@
 		id: 'typescript',
 		diagnosticSource: 'ts',
 		modeIds: [MODE_ID_TS, MODE_ID_TSX],
-		configFile: 'tsconfig.json'
+		configFile: 'tsconfig.json',
+		supportsCompileOnSave: true
 	}, {
 		id: 'javascript',
 		diagnosticSource: 'js',
 		modeIds: [MODE_ID_JS, MODE_ID_JSX],
-		configFile: 'jsconfig.json'
+		configFile: 'jsconfig.json',
+		supportsCompileOnSave: true
 	}
 ];
 
 export function activate(context: ExtensionContext): void {
-<<<<<<< HEAD
-	const MODE_ID_TS = 'typescript';
-	const MODE_ID_TSX = 'typescriptreact';
-	const MODE_ID_JS = 'javascript';
-	const MODE_ID_JSX = 'javascriptreact';
-
-	const clientHost = new TypeScriptServiceClientHost([
-		{
-			id: 'typescript',
-			diagnosticSource: 'ts',
-			modeIds: [MODE_ID_TS, MODE_ID_TSX],
-			extensions: ['.ts', '.tsx'],
-			configFile: 'tsconfig.json',
-			supportsCompileOnSave: true
-		},
-		{
-			id: 'javascript',
-			diagnosticSource: 'js',
-			modeIds: [MODE_ID_JS, MODE_ID_JSX],
-			extensions: ['.js', '.jsx'],
-			configFile: 'jsconfig.json',
-			supportsCompileOnSave: false
-		}
-	], context.storagePath, context.globalState, context.workspaceState);
-	context.subscriptions.push(clientHost);
-=======
 	const plugins = getContributedTypeScriptServerPlugins();
 
 	const lazyClientHost = (() => {
@@ -142,7 +113,6 @@
 			return clientHost;
 		};
 	})();
->>>>>>> 379d2efb
 
 
 	context.subscriptions.push(commands.registerCommand('typescript.reloadProjects', () => {
@@ -555,7 +525,8 @@
 				const description: LanguageDescription = {
 					id: 'typescript-plugins',
 					modeIds: Array.from(langauges.values()),
-					diagnosticSource: 'ts-plugins'
+					diagnosticSource: 'ts-plugins',
+					supportsCompileOnSave: true
 				};
 				const manager = new LanguageProvider(this.client, description);
 				this.languages.push(manager);
