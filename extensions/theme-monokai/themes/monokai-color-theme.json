// This theme's colors are based on the original Monokai:
//   #1e1f1c (tab well, borders)
//   #272822 (editor background)
//   #414339 (selection)
//   #75715e (focus)
//   #f8f8f2 (editor foreground)
{
	"type": "dark",
	"colors": {
		"dropdown.background": "#414339",
		"list.activeSelectionBackground": "#75715E",
		"list.focusBackground": "#414339",
		"list.inactiveSelectionBackground": "#414339",
		"list.hoverBackground": "#272822",
		"list.dropBackground": "#414339",
<<<<<<< HEAD
		"list.highlightForeground": "#75715E",
=======
		"list.highlightForeground": "#f8f8f2",
>>>>>>> 379d2efb
		"button.background": "#75715E",
		"editor.background": "#272822",
		"editor.foreground": "#f8f8f2",
		"selection.background": "#ccccc7",
		"editor.selectionBackground": "#49483e",
		"editor.lineHighlightBackground": "#3e3d32",
		"editorCursor.foreground": "#f8f8f0",
		"editorWhitespace.foreground": "#464741",
		"editorIndentGuide.background": "#464741",
		"editorGroupHeader.tabsBackground": "#1e1f1c",
		"editorGroup.dropBackground": "#41433980",
		"tab.inactiveBackground": "#414339",
		"tab.border": "#1e1f1c",
		"tab.inactiveForeground": "#ccccc7", // needs to be bright so it's readable when another editor group is focused
		"widget.shadow": "#1e1f1c",
<<<<<<< HEAD
=======
		"progressBar.background": "#75715E",
		"badge.background": "#75715E",
		"badge.foreground": "#f8f8f2",
>>>>>>> 379d2efb
		"editorLineNumber.foreground": "#90908a",
		"panelTitle.activeForeground": "#f8f8f2",
		"panelTitle.activeBorder": "#75715E",
		"panelTitle.inactiveForeground": "#75715E",
		"panel.border": "#414339",
		"titleBar.activeBackground": "#414339",
		"statusBar.background": "#414339",
		"statusBar.noFolderBackground": "#414339",
		"statusBar.debuggingBackground": "#75715E",
		"activityBar.background": "#272822",
<<<<<<< HEAD
		"activityBarBadge.foreground": "#f8f8f2",
		"activityBarBadge.background": "#75715E",
=======
>>>>>>> 379d2efb
		"activityBar.foreground": "#f8f8f2",
		"activityBar.dropBackground": "#414339",
		"sideBar.background": "#1e1f1c",
		"sideBarSectionHeader.background": "#272822",
		"pickerGroup.foreground": "#75715E",
		"input.background": "#414339",
		"inputOption.activeBorder": "#75715E",
		"focusBorder": "#75715E",
		"editorWidget.background": "#1e1f1c",
		"debugToolBar.background": "#1e1f1c",
		"diffEditor.insertedTextBackground": "#66852880", // middle of #272822 and #a6e22e
		"diffEditor.removedTextBackground": "#90274A80", // middle of #272822 and #f92672
		"inputValidation.errorBackground": "#90274A", // middle of #272822 and #f92672
		"inputValidation.errorBorder": "#f92672",
		"inputValidation.warningBackground": "#848528", // middle of #272822 and #e2e22e
		"inputValidation.warningBorder": "#e2e22e",
		"inputValidation.infoBackground": "#546190", // middle of #272822 and #819aff
		"inputValidation.infoBorder": "#819aff",
		"editorHoverWidget.background": "#414339",
		"editorHoverWidget.border": "#75715E",
		"editorSuggestWidget.background": "#272822",
		"editorSuggestWidget.border": "#75715E",
		"editorGroup.border": "#414339",
		"peekView.border": "#75715E",
		"peekViewEditor.background": "#272822",
		"peekViewResult.background": "#1e1f1c",
		"peekViewTitle.background": "#1e1f1c",
		"peekViewResult.selectionBackground": "#414339",
		"peekViewResult.matchHighlightBackground": "#75715E",
		"peekViewEditor.matchHighlightBackground": "#75715E",
        "terminal.ansiBlack": "#333333",
<<<<<<< HEAD
        "terminal.ansiRed": "#f92672BF",
        "terminal.ansiGreen": "#A6E22EBF",
        "terminal.ansiYellow": "#e2e22eBF",
        "terminal.ansiBlue": "#819affBF",
        "terminal.ansiMagenta": "#AE81FFBF",
        "terminal.ansiCyan": "#66D9EFBF",
=======
        "terminal.ansiRed": "#C4265E", // the bright color with ~75% transparent on the background
        "terminal.ansiGreen": "#86B42B",
        "terminal.ansiYellow": "#B3B42B",
        "terminal.ansiBlue": "#6A7EC8",
        "terminal.ansiMagenta": "#8C6BC8",
        "terminal.ansiCyan": "#56ADBC",
>>>>>>> 379d2efb
        "terminal.ansiWhite": "#e3e3dd",
        "terminal.ansiBrightBlack": "#666666",
        "terminal.ansiBrightRed": "#f92672",
        "terminal.ansiBrightGreen": "#A6E22E",
        "terminal.ansiBrightYellow": "#e2e22e", // hue shifted #A6E22E
        "terminal.ansiBrightBlue": "#819aff", // hue shifted #AE81FF
        "terminal.ansiBrightMagenta": "#AE81FF",
        "terminal.ansiBrightCyan": "#66D9EF",
        "terminal.ansiBrightWhite": "#f8f8f2"
	},
	"tokenColors": [
		{
			"settings": {
				"background": "#272822",
				"foreground": "#F8F8F2"
			}
		},
		{
			"name": "Comment",
			"scope": "comment",
			"settings": {
				"foreground": "#75715E"
			}
		},
		{
			"name": "String",
			"scope": "string",
			"settings": {
				"foreground": "#E6DB74"
			}
		},
		{
			"name": "Template Definition",
			"scope": "punctuation.definition.template-expression",
			"settings": {
				"foreground": "#F92672"
			}
		},
		{
			"name": "Number",
			"scope": "constant.numeric",
			"settings": {
				"foreground": "#AE81FF"
			}
		},
		{
			"name": "Built-in constant",
			"scope": "constant.language",
			"settings": {
				"foreground": "#AE81FF"
			}
		},
		{
			"name": "User-defined constant",
			"scope": "constant.character, constant.other",
			"settings": {
				"foreground": "#AE81FF"
			}
		},
		{
			"name": "Variable",
			"scope": "variable",
			"settings": {
				"fontStyle": ""
			}
		},
		{
			"name": "Keyword",
			"scope": "keyword",
			"settings": {
				"foreground": "#F92672"
			}
		},
		{
			"name": "Storage",
			"scope": "storage",
			"settings": {
				"fontStyle": "",
				"foreground": "#F92672"
			}
		},
		{
			"name": "Storage type",
			"scope": "storage.type",
			"settings": {
				"fontStyle": "italic",
				"foreground": "#66D9EF"
			}
		},
		{
			"name": "Class name",
			"scope": "entity.name.type, entity.name.class",
			"settings": {
				"fontStyle": "underline",
				"foreground": "#A6E22E"
			}
		},
		{
			"name": "Inherited class",
			"scope": "entity.other.inherited-class",
			"settings": {
				"fontStyle": "italic underline",
				"foreground": "#A6E22E"
			}
		},
		{
			"name": "Function name",
			"scope": "entity.name.function",
			"settings": {
				"fontStyle": "",
				"foreground": "#A6E22E"
			}
		},
		{
			"name": "Function argument",
			"scope": "variable.parameter",
			"settings": {
				"fontStyle": "italic",
				"foreground": "#FD971F"
			}
		},
		{
			"name": "Tag name",
			"scope": "entity.name.tag",
			"settings": {
				"fontStyle": "",
				"foreground": "#F92672"
			}
		},
		{
			"name": "Tag attribute",
			"scope": "entity.other.attribute-name",
			"settings": {
				"fontStyle": "",
				"foreground": "#A6E22E"
			}
		},
		{
			"name": "Library function",
			"scope": "support.function",
			"settings": {
				"fontStyle": "",
				"foreground": "#66D9EF"
			}
		},
		{
			"name": "Library constant",
			"scope": "support.constant",
			"settings": {
				"fontStyle": "",
				"foreground": "#66D9EF"
			}
		},
		{
			"name": "Library class/type",
			"scope": "support.type, support.class",
			"settings": {
				"fontStyle": "italic",
				"foreground": "#66D9EF"
			}
		},
		{
			"name": "Library variable",
			"scope": "support.other.variable",
			"settings": {
				"fontStyle": ""
			}
		},
		{
			"name": "Invalid",
			"scope": "invalid",
			"settings": {
				"background": "#F92672",
				"fontStyle": "",
				"foreground": "#F8F8F0"
			}
		},
		{
			"name": "Invalid deprecated",
			"scope": "invalid.deprecated",
			"settings": {
				"background": "#AE81FF",
				"foreground": "#F8F8F0"
			}
		},
		{
			"name": "JSON String",
			"scope": "meta.structure.dictionary.json string.quoted.double.json",
			"settings": {
				"foreground": "#CFCFC2"
			}
		},
		{
			"name": "diff.header",
			"scope": "meta.diff, meta.diff.header",
			"settings": {
				"foreground": "#75715E"
			}
		},
		{
			"name": "diff.deleted",
			"scope": "markup.deleted",
			"settings": {
				"foreground": "#F92672"
			}
		},
		{
			"name": "diff.inserted",
			"scope": "markup.inserted",
			"settings": {
				"foreground": "#A6E22E"
			}
		},
		{
			"name": "diff.changed",
			"scope": "markup.changed",
			"settings": {
				"foreground": "#E6DB74"
			}
		},
		{
			"scope": "constant.numeric.line-number.find-in-files - match",
			"settings": {
				"foreground": "#AE81FFA0"
			}
		},
		{
			"scope": "entity.name.filename.find-in-files",
			"settings": {
				"foreground": "#E6DB74"
			}
		},
		{
			"name": "Markup Quote",
			"scope": "markup.quote",
			"settings": {
				"foreground": "#F92672"
			}
		},
		{
			"name": "Markup Lists",
			"scope": "markup.list",
			"settings": {
				"foreground": "#E6DB74"
			}
		},
		{
			"name": "Markup Styling",
			"scope": "markup.bold, markup.italic",
			"settings": {
				"foreground": "#66D9EF"
			}
		},
		{
			"name": "Markup Inline",
			"scope": "markup.inline.raw",
			"settings": {
				"fontStyle": "",
				"foreground": "#FD971F"
			}
		},
		{
			"name": "Markup Headings",
			"scope": "markup.heading",
			"settings": {
				"foreground": "#A6E22E"
			}
		},
		{
			"name": "Markup Setext Header",
			"scope": "markup.heading.setext",
			"settings": {
				"fontStyle": "",
				"foreground": "#A6E22E"
			}
		},
		{
			"scope": "token.info-token",
			"settings": {
				"foreground": "#6796e6"
			}
		},
		{
			"scope": "token.warn-token",
			"settings": {
				"foreground": "#cd9731"
			}
		},
		{
			"scope": "token.error-token",
			"settings": {
				"foreground": "#f44747"
			}
		},
		{
			"scope": "token.debug-token",
			"settings": {
				"foreground": "#b267e6"
			}
		}
	]
}<|MERGE_RESOLUTION|>--- conflicted
+++ resolved
@@ -13,11 +13,7 @@
 		"list.inactiveSelectionBackground": "#414339",
 		"list.hoverBackground": "#272822",
 		"list.dropBackground": "#414339",
-<<<<<<< HEAD
-		"list.highlightForeground": "#75715E",
-=======
 		"list.highlightForeground": "#f8f8f2",
->>>>>>> 379d2efb
 		"button.background": "#75715E",
 		"editor.background": "#272822",
 		"editor.foreground": "#f8f8f2",
@@ -33,12 +29,9 @@
 		"tab.border": "#1e1f1c",
 		"tab.inactiveForeground": "#ccccc7", // needs to be bright so it's readable when another editor group is focused
 		"widget.shadow": "#1e1f1c",
-<<<<<<< HEAD
-=======
 		"progressBar.background": "#75715E",
 		"badge.background": "#75715E",
 		"badge.foreground": "#f8f8f2",
->>>>>>> 379d2efb
 		"editorLineNumber.foreground": "#90908a",
 		"panelTitle.activeForeground": "#f8f8f2",
 		"panelTitle.activeBorder": "#75715E",
@@ -49,11 +42,6 @@
 		"statusBar.noFolderBackground": "#414339",
 		"statusBar.debuggingBackground": "#75715E",
 		"activityBar.background": "#272822",
-<<<<<<< HEAD
-		"activityBarBadge.foreground": "#f8f8f2",
-		"activityBarBadge.background": "#75715E",
-=======
->>>>>>> 379d2efb
 		"activityBar.foreground": "#f8f8f2",
 		"activityBar.dropBackground": "#414339",
 		"sideBar.background": "#1e1f1c",
@@ -85,21 +73,12 @@
 		"peekViewResult.matchHighlightBackground": "#75715E",
 		"peekViewEditor.matchHighlightBackground": "#75715E",
         "terminal.ansiBlack": "#333333",
-<<<<<<< HEAD
-        "terminal.ansiRed": "#f92672BF",
-        "terminal.ansiGreen": "#A6E22EBF",
-        "terminal.ansiYellow": "#e2e22eBF",
-        "terminal.ansiBlue": "#819affBF",
-        "terminal.ansiMagenta": "#AE81FFBF",
-        "terminal.ansiCyan": "#66D9EFBF",
-=======
         "terminal.ansiRed": "#C4265E", // the bright color with ~75% transparent on the background
         "terminal.ansiGreen": "#86B42B",
         "terminal.ansiYellow": "#B3B42B",
         "terminal.ansiBlue": "#6A7EC8",
         "terminal.ansiMagenta": "#8C6BC8",
         "terminal.ansiCyan": "#56ADBC",
->>>>>>> 379d2efb
         "terminal.ansiWhite": "#e3e3dd",
         "terminal.ansiBrightBlack": "#666666",
         "terminal.ansiBrightRed": "#f92672",
