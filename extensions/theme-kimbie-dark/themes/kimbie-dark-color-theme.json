--- conflicted
+++ resolved
@@ -14,10 +14,7 @@
 		"pickerGroup.foreground": "#e3b583",
 		"pickerGroup.border": "#e3b583",
 		"inputOption.activeBorder": "#a57a4c",
-<<<<<<< HEAD
-=======
 		"selection.background": "#84613daa",
->>>>>>> 379d2efb
 		"editor.selectionBackground": "#84613daa",
 		"editorWidget.background": "#131510",
 		"editorHoverWidget.background": "#221a14",
@@ -30,10 +27,6 @@
 		"statusBar.noFolderBackground": "#423523",
 		"activityBar.background": "#221a0f",
 		"activityBar.foreground": "#d3af86",
-<<<<<<< HEAD
-		"activityBarBadge.background": "#7f5d38",
-=======
->>>>>>> 379d2efb
 		"sideBar.background": "#362712",
 		"editor.lineHighlightBackground": "#5e452b",
 		"editorCursor.foreground": "#d3af86",
@@ -50,13 +43,9 @@
 		"inputValidation.warningBackground": "#51412c",
 		// "inputValidation.warningBorder": "#5B7E7A",
 		"inputValidation.errorBackground": "#5f0d0d",
-<<<<<<< HEAD
-		"inputValidation.errorBorder": "#9d2f23"
-=======
 		"inputValidation.errorBorder": "#9d2f23",
 		"badge.background": "#7f5d38",
 		"progressBar.background": "#7f5d38"
->>>>>>> 379d2efb
 	},
 	"tokenColors": [
 		{
