--- conflicted
+++ resolved
@@ -1197,11 +1197,7 @@
 	}
 
 	protected navigateAcrossEditorGroup(direction: GroupDirection): TPromise<boolean> {
-<<<<<<< HEAD
-		const nextGroup = this.editorGroupService.findGroup({ direction }, this.editorGroupService.activeGroup, true);
-=======
 		const nextGroup = this.editorGroupService.findGroup({ direction }, this.editorGroupService.activeGroup);
->>>>>>> 8647b7c1
 		if (nextGroup) {
 			nextGroup.focus();
 
