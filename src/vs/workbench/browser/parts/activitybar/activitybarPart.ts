/*---------------------------------------------------------------------------------------------
 *  Copyright (c) Microsoft Corporation. All rights reserved.
 *  Licensed under the MIT License. See License.txt in the project root for license information.
 *--------------------------------------------------------------------------------------------*/

import 'vs/css!./media/activitybarpart';
import * as nls from 'vs/nls';
import { ActionsOrientation, ActionBar } from 'vs/base/browser/ui/actionbar/actionbar';
import { GLOBAL_ACTIVITY_ID, IActivity } from 'vs/workbench/common/activity';
import { Registry } from 'vs/platform/registry/common/platform';
import { Part } from 'vs/workbench/browser/part';
import { GlobalActivityActionViewItem, ViewletActivityAction, ToggleViewletAction, PlaceHolderToggleCompositePinnedAction, PlaceHolderViewletActivityAction, AccountsActionViewItem, HomeAction } from 'vs/workbench/browser/parts/activitybar/activitybarActions';
import { IViewletService } from 'vs/workbench/services/viewlet/browser/viewlet';
import { IBadge, NumberBadge } from 'vs/workbench/services/activity/common/activity';
import { IWorkbenchLayoutService, Parts, Position as SideBarPosition } from 'vs/workbench/services/layout/browser/layoutService';
import { IInstantiationService } from 'vs/platform/instantiation/common/instantiation';
import { IDisposable, toDisposable, DisposableStore, Disposable } from 'vs/base/common/lifecycle';
import { ToggleActivityBarVisibilityAction, ToggleMenuBarAction } from 'vs/workbench/browser/actions/layoutActions';
import { IThemeService, IColorTheme } from 'vs/platform/theme/common/themeService';
import { ACTIVITY_BAR_BACKGROUND, ACTIVITY_BAR_BORDER, ACTIVITY_BAR_FOREGROUND, ACTIVITY_BAR_ACTIVE_BORDER, ACTIVITY_BAR_BADGE_BACKGROUND, ACTIVITY_BAR_BADGE_FOREGROUND, ACTIVITY_BAR_DRAG_AND_DROP_BACKGROUND, ACTIVITY_BAR_INACTIVE_FOREGROUND, ACTIVITY_BAR_ACTIVE_BACKGROUND } from 'vs/workbench/common/theme';
import { contrastBorder } from 'vs/platform/theme/common/colorRegistry';
import { CompositeBar, ICompositeBarItem, CompositeDragAndDrop } from 'vs/workbench/browser/parts/compositeBar';
import { Dimension, addClass, removeNode } from 'vs/base/browser/dom';
import { IStorageService, StorageScope, IWorkspaceStorageChangeEvent } from 'vs/platform/storage/common/storage';
import { IExtensionService } from 'vs/workbench/services/extensions/common/extensions';
import { URI, UriComponents } from 'vs/base/common/uri';
import { ToggleCompositePinnedAction, ICompositeBarColors, ActivityAction, ICompositeActivity } from 'vs/workbench/browser/parts/compositeBarActions';
import { ViewletDescriptor } from 'vs/workbench/browser/viewlet';
import { IViewDescriptorService, IViewContainersRegistry, Extensions as ViewContainerExtensions, ViewContainer, TEST_VIEW_CONTAINER_ID, IViewContainerModel, ViewContainerLocation } from 'vs/workbench/common/views';
import { IContextKeyService, ContextKeyExpr } from 'vs/platform/contextkey/common/contextkey';
import { IViewlet } from 'vs/workbench/common/viewlet';
import { isUndefinedOrNull, assertIsDefined, isString } from 'vs/base/common/types';
import { IActivityBarService } from 'vs/workbench/services/activityBar/browser/activityBarService';
import { registerSingleton } from 'vs/platform/instantiation/common/extensions';
import { Schemas } from 'vs/base/common/network';
import { IWorkbenchEnvironmentService } from 'vs/workbench/services/environment/common/environmentService';
import { CustomMenubarControl } from 'vs/workbench/browser/parts/titlebar/menubarControl';
import { IConfigurationService } from 'vs/platform/configuration/common/configuration';
import { getMenuBarVisibility } from 'vs/platform/windows/common/windows';
import { isWeb } from 'vs/base/common/platform';
import { IStorageKeysSyncRegistryService } from 'vs/platform/userDataSync/common/storageKeys';
import { getUserDataSyncStore } from 'vs/platform/userDataSync/common/userDataSync';
import { IProductService } from 'vs/platform/product/common/productService';
import { Before2D } from 'vs/workbench/browser/dnd';
import { Codicon, iconRegistry } from 'vs/base/common/codicons';

interface IPlaceholderViewlet {
	id: string;
	name?: string;
	iconUrl?: UriComponents;
	iconCSS?: string;
	views?: { when?: string }[];
}

interface IPinnedViewlet {
	id: string;
	pinned: boolean;
	order?: number;
	visible: boolean;
}

interface ICachedViewlet {
	id: string;
	name?: string;
	icon?: URI | string;
	pinned: boolean;
	order?: number;
	visible: boolean;
	views?: { when?: string }[];
}

export class ActivitybarPart extends Part implements IActivityBarService {

	_serviceBrand: undefined;

	private static readonly ACTION_HEIGHT = 48;
	private static readonly PINNED_VIEWLETS = 'workbench.activity.pinnedViewlets2';
	private static readonly PLACEHOLDER_VIEWLETS = 'workbench.activity.placeholderViewlets';

	//#region IView

	readonly minimumWidth: number = 48;
	readonly maximumWidth: number = 48;
	readonly minimumHeight: number = 0;
	readonly maximumHeight: number = Number.POSITIVE_INFINITY;

	//#endregion

	private content: HTMLElement | undefined;

	private menuBar: CustomMenubarControl | undefined;
	private menuBarContainer: HTMLElement | undefined;

	private compositeBar: CompositeBar;

	private globalActivityAction: ActivityAction | undefined;
	private globalActivityActionBar: ActionBar | undefined;
	private readonly globalActivity: ICompositeActivity[] = [];

	private readonly cachedViewlets: ICachedViewlet[] = [];
	private readonly compositeActions = new Map<string, { activityAction: ViewletActivityAction, pinnedAction: ToggleCompositePinnedAction }>();
	private readonly viewletDisposables = new Map<string, IDisposable>();

	constructor(
		@IViewletService private readonly viewletService: IViewletService,
		@IInstantiationService private readonly instantiationService: IInstantiationService,
		@IWorkbenchLayoutService layoutService: IWorkbenchLayoutService,
		@IThemeService themeService: IThemeService,
		@IStorageService private readonly storageService: IStorageService,
		@IExtensionService private readonly extensionService: IExtensionService,
		@IViewDescriptorService private readonly viewDescriptorService: IViewDescriptorService,
		@IContextKeyService private readonly contextKeyService: IContextKeyService,
		@IConfigurationService private readonly configurationService: IConfigurationService,
		@IWorkbenchEnvironmentService private readonly environmentService: IWorkbenchEnvironmentService,
		@IStorageKeysSyncRegistryService storageKeysSyncRegistryService: IStorageKeysSyncRegistryService,
		@IProductService private readonly productService: IProductService
	) {
		super(Parts.ACTIVITYBAR_PART, { hasTitle: false }, themeService, storageService, layoutService);

		storageKeysSyncRegistryService.registerStorageKey({ key: ActivitybarPart.PINNED_VIEWLETS, version: 1 });
		this.migrateFromOldCachedViewletsValue();

		this.cachedViewlets = this.getCachedViewlets();
		for (const cachedViewlet of this.cachedViewlets) {
			if (environmentService.configuration.remoteAuthority // In remote window, hide activity bar entries until registered.
				|| this.shouldBeHidden(cachedViewlet.id, cachedViewlet)
			) {
				cachedViewlet.visible = false;
			}
		}

		const cachedItems = this.cachedViewlets
			.map(v => ({ id: v.id, name: v.name, visible: v.visible, order: v.order, pinned: v.pinned }));
		this.compositeBar = this._register(this.instantiationService.createInstance(CompositeBar, cachedItems, {
			icon: true,
			orientation: ActionsOrientation.VERTICAL,
			openComposite: (compositeId: string) => this.viewletService.openViewlet(compositeId, true),
			getActivityAction: (compositeId: string) => this.getCompositeActions(compositeId).activityAction,
			getCompositePinnedAction: (compositeId: string) => this.getCompositeActions(compositeId).pinnedAction,
			getOnCompositeClickAction: (compositeId: string) => this.instantiationService.createInstance(ToggleViewletAction, assertIsDefined(this.viewletService.getViewlet(compositeId))),
			getContextMenuActions: () => {
				const menuBarVisibility = getMenuBarVisibility(this.configurationService, this.environmentService);
				const actions = [];

				if (menuBarVisibility === 'compact' || (menuBarVisibility === 'hidden' && isWeb)) {
					actions.push(this.instantiationService.createInstance(ToggleMenuBarAction, ToggleMenuBarAction.ID, menuBarVisibility === 'compact' ? nls.localize('hideMenu', "Hide Menu") : nls.localize('showMenu', "Show Menu")));
				}

				actions.push(this.instantiationService.createInstance(ToggleActivityBarVisibilityAction, ToggleActivityBarVisibilityAction.ID, nls.localize('hideActivitBar', "Hide Activity Bar")));
				return actions;
			},
			getContextMenuActionsForComposite: () => [],
			getDefaultCompositeId: () => this.viewletService.getDefaultViewletId(),
			hidePart: () => this.layoutService.setSideBarHidden(true),
			dndHandler: new CompositeDragAndDrop(this.viewDescriptorService, ViewContainerLocation.Sidebar,
				(id: string, focus?: boolean) => this.viewletService.openViewlet(id, focus),
				(from: string, to: string, before?: Before2D) => this.compositeBar.move(from, to, before?.verticallyBefore)
			),
			compositeSize: 50,
			colors: (theme: IColorTheme) => this.getActivitybarItemColors(theme),
			overflowActionSize: ActivitybarPart.ACTION_HEIGHT
		}));

		this.registerListeners();
		this.onDidRegisterViewlets(viewletService.getViewlets());
	}

	private registerListeners(): void {

		// Viewlet registration
		this._register(this.viewletService.onDidViewletRegister(viewlet => this.onDidRegisterViewlets([viewlet])));
		this._register(this.viewletService.onDidViewletDeregister(({ id }) => this.onDidDeregisterViewlet(id)));

		// Activate viewlet action on opening of a viewlet
		this._register(this.viewletService.onDidViewletOpen(viewlet => this.onDidViewletOpen(viewlet)));

		// Deactivate viewlet action on close
		this._register(this.viewletService.onDidViewletClose(viewlet => this.compositeBar.deactivateComposite(viewlet.getId())));

		// Extension registration
		let disposables = this._register(new DisposableStore());
		this._register(this.extensionService.onDidRegisterExtensions(() => {
			disposables.clear();
			this.onDidRegisterExtensions();
			this.compositeBar.onDidChange(() => this.saveCachedViewlets(), this, disposables);
			this.storageService.onDidChangeStorage(e => this.onDidStorageChange(e), this, disposables);
		}));

		// Register for configuration changes
		this._register(this.configurationService.onDidChangeConfiguration(e => {
			if (e.affectsConfiguration('window.menuBarVisibility')) {
				if (getMenuBarVisibility(this.configurationService, this.environmentService) === 'compact') {
					this.installMenubar();
				} else {
					this.uninstallMenubar();
				}
			}
		}));
	}

	private onDidRegisterExtensions(): void {
		this.removeNotExistingComposites();
		this.saveCachedViewlets();
	}

	private onDidViewletOpen(viewlet: IViewlet): void {

		// Update the composite bar by adding
		const foundViewlet = this.viewletService.getViewlet(viewlet.getId());
		if (foundViewlet) {
			this.compositeBar.addComposite(foundViewlet);
		}

		this.compositeBar.activateComposite(viewlet.getId());

		const viewletDescriptor = this.viewletService.getViewlet(viewlet.getId());
		if (viewletDescriptor) {
			const viewContainer = this.getViewContainer(viewletDescriptor.id);
			if (viewContainer?.hideIfEmpty) {
				const viewContainerModel = this.viewDescriptorService.getViewContainerModel(viewContainer);
				if (viewContainerModel.activeViewDescriptors.length === 0) {
					this.hideComposite(viewletDescriptor.id); // Update the composite bar by hiding
				}
			}
		}
	}

	showActivity(viewletOrActionId: string, badge: IBadge, clazz?: string, priority?: number): IDisposable {
		if (this.viewletService.getViewlet(viewletOrActionId)) {
			return this.compositeBar.showActivity(viewletOrActionId, badge, clazz, priority);
		}

		if (viewletOrActionId === GLOBAL_ACTIVITY_ID) {
			return this.showGlobalActivity(badge, clazz, priority);
		}

		return Disposable.None;
	}

	private showGlobalActivity(badge: IBadge, clazz?: string, priority?: number): IDisposable {
		if (typeof priority !== 'number') {
			priority = 0;
		}
		const activity: ICompositeActivity = { badge, clazz, priority };

		for (let i = 0; i <= this.globalActivity.length; i++) {
			if (i === this.globalActivity.length) {
				this.globalActivity.push(activity);
				break;
			} else if (this.globalActivity[i].priority <= priority) {
				this.globalActivity.splice(i, 0, activity);
				break;
			}
		}
		this.updateGlobalActivity();

		return toDisposable(() => this.removeGlobalActivity(activity));
	}

	private removeGlobalActivity(activity: ICompositeActivity): void {
		const index = this.globalActivity.indexOf(activity);
		if (index !== -1) {
			this.globalActivity.splice(index, 1);
			this.updateGlobalActivity();
		}
	}

	private updateGlobalActivity(): void {
		const globalActivityAction = assertIsDefined(this.globalActivityAction);
		if (this.globalActivity.length) {
			const [{ badge, clazz, priority }] = this.globalActivity;
			if (badge instanceof NumberBadge && this.globalActivity.length > 1) {
				const cumulativeNumberBadge = this.getCumulativeNumberBadge(priority);
				globalActivityAction.setBadge(cumulativeNumberBadge);
			} else {
				globalActivityAction.setBadge(badge, clazz);
			}
		} else {
			globalActivityAction.setBadge(undefined);
		}
	}

	private getCumulativeNumberBadge(priority: number): NumberBadge {
		const numberActivities = this.globalActivity.filter(activity => activity.badge instanceof NumberBadge && activity.priority === priority);
		let number = numberActivities.reduce((result, activity) => { return result + (<NumberBadge>activity.badge).number; }, 0);
		let descriptorFn = (): string => {
			return numberActivities.reduce((result, activity, index) => {
				result = result + (<NumberBadge>activity.badge).getDescription();
				if (index < numberActivities.length - 1) {
					result = result + '\n';
				}
				return result;
			}, '');
		};
		return new NumberBadge(number, descriptorFn);
	}

	private uninstallMenubar() {
		if (this.menuBar) {
			this.menuBar.dispose();
		}

		if (this.menuBarContainer) {
			removeNode(this.menuBarContainer);
		}
	}

	private installMenubar() {
		this.menuBarContainer = document.createElement('div');
		addClass(this.menuBarContainer, 'menubar');

		const content = assertIsDefined(this.content);
		content.prepend(this.menuBarContainer);

		// Menubar: install a custom menu bar depending on configuration
		this.menuBar = this._register(this.instantiationService.createInstance(CustomMenubarControl));
		this.menuBar.create(this.menuBarContainer);
	}

	createContentArea(parent: HTMLElement): HTMLElement {
		this.element = parent;

		this.content = document.createElement('div');
		addClass(this.content, 'content');
		parent.appendChild(this.content);

		// Home action bar
		const homeIndicator = this.environmentService.options?.homeIndicator;
		if (homeIndicator) {
			let codicon = iconRegistry.get(homeIndicator.icon);
			if (!codicon) {
				console.warn(`Unknown home indicator icon ${homeIndicator.icon}`);
				codicon = Codicon.code;
			}
			this.createHomeBar(homeIndicator.command, homeIndicator.title, codicon);
		}

		// Install menubar if compact
		if (getMenuBarVisibility(this.configurationService, this.environmentService) === 'compact') {
			this.installMenubar();
		}

		// Viewlets action bar
		this.compositeBar.create(this.content);

		// Global action bar
		const globalActivities = document.createElement('div');
		addClass(globalActivities, 'global-activity');
		this.content.appendChild(globalActivities);

		this.createGlobalActivityActionBar(globalActivities);

		return this.content;
	}

	private createHomeBar(command: string, title: string, icon: Codicon): void {
		const homeBarContainer = document.createElement('div');
		homeBarContainer.setAttribute('aria-label', nls.localize('homeIndicator', "Home"));
		homeBarContainer.setAttribute('role', 'toolbar');
		addClass(homeBarContainer, 'home-bar');

		const homeActionBar = this._register(new ActionBar(homeBarContainer, {
			orientation: ActionsOrientation.VERTICAL,
			animated: false
		}));

		homeActionBar.push(this._register(this.instantiationService.createInstance(HomeAction, command, title, icon)), { icon: true, label: false });

		const content = assertIsDefined(this.content);
		content.prepend(homeBarContainer);
	}

	updateStyles(): void {
		super.updateStyles();

		const container = assertIsDefined(this.getContainer());
		const background = this.getColor(ACTIVITY_BAR_BACKGROUND) || '';
		container.style.backgroundColor = background;

		const borderColor = this.getColor(ACTIVITY_BAR_BORDER) || this.getColor(contrastBorder) || '';
		const isPositionLeft = this.layoutService.getSideBarPosition() === SideBarPosition.LEFT;
		container.style.boxSizing = borderColor && isPositionLeft ? 'border-box' : '';
		container.style.borderRightWidth = borderColor && isPositionLeft ? '1px' : '';
		container.style.borderRightStyle = borderColor && isPositionLeft ? 'solid' : '';
		container.style.borderRightColor = isPositionLeft ? borderColor : '';
		container.style.borderLeftWidth = borderColor && !isPositionLeft ? '1px' : '';
		container.style.borderLeftStyle = borderColor && !isPositionLeft ? 'solid' : '';
		container.style.borderLeftColor = !isPositionLeft ? borderColor : '';
	}

	private getActivitybarItemColors(theme: IColorTheme): ICompositeBarColors {
		return {
			activeForegroundColor: theme.getColor(ACTIVITY_BAR_FOREGROUND),
			inactiveForegroundColor: theme.getColor(ACTIVITY_BAR_INACTIVE_FOREGROUND),
			activeBorderColor: theme.getColor(ACTIVITY_BAR_ACTIVE_BORDER),
			activeBackground: theme.getColor(ACTIVITY_BAR_ACTIVE_BACKGROUND),
			badgeBackground: theme.getColor(ACTIVITY_BAR_BADGE_BACKGROUND),
			badgeForeground: theme.getColor(ACTIVITY_BAR_BADGE_FOREGROUND),
			dragAndDropBackground: theme.getColor(ACTIVITY_BAR_DRAG_AND_DROP_BACKGROUND),
			activeBackgroundColor: undefined, inactiveBackgroundColor: undefined, activeBorderBottomColor: undefined,
		};
	}

	private createGlobalActivityActionBar(container: HTMLElement): void {
		this.globalActivityActionBar = this._register(new ActionBar(container, {
			actionViewItemProvider: action => {
				if (action.id === 'workbench.actions.manage') {
					return this.instantiationService.createInstance(GlobalActivityActionViewItem, action as ActivityAction, (theme: IColorTheme) => this.getActivitybarItemColors(theme));
				}

				if (action.id === 'workbench.actions.accounts') {
					return this.instantiationService.createInstance(AccountsActionViewItem, action as ActivityAction, (theme: IColorTheme) => this.getActivitybarItemColors(theme));
				}

				throw new Error(`No view item for action '${action.id}'`);
			},
			orientation: ActionsOrientation.VERTICAL,
			ariaLabel: nls.localize('manage', "Manage"),
			animated: false
		}));

		this.globalActivityAction = new ActivityAction({
			id: 'workbench.actions.manage',
			name: nls.localize('manage', "Manage"),
			cssClass: Codicon.gear.classNames
		});

		if (getUserDataSyncStore(this.productService, this.configurationService)) {
			const profileAction = new ActivityAction({
				id: 'workbench.actions.accounts',
				name: nls.localize('accounts', "Accounts"),
				cssClass: Codicon.account.classNames
			});

			this.globalActivityActionBar.push(profileAction);
		}

		this.globalActivityActionBar.push(this.globalActivityAction);
	}

	private getCompositeActions(compositeId: string): { activityAction: ViewletActivityAction, pinnedAction: ToggleCompositePinnedAction } {
		let compositeActions = this.compositeActions.get(compositeId);
		if (!compositeActions) {
			const viewlet = this.viewletService.getViewlet(compositeId);
			if (viewlet) {
				compositeActions = {
					activityAction: this.instantiationService.createInstance(ViewletActivityAction, viewlet),
					pinnedAction: new ToggleCompositePinnedAction(viewlet, this.compositeBar)
				};
			} else {
				const cachedComposite = this.cachedViewlets.filter(c => c.id === compositeId)[0];
				compositeActions = {
					activityAction: this.instantiationService.createInstance(PlaceHolderViewletActivityAction, compositeId, cachedComposite?.icon),
					pinnedAction: new PlaceHolderToggleCompositePinnedAction(compositeId, this.compositeBar)
				};
			}

			this.compositeActions.set(compositeId, compositeActions);
		}

		return compositeActions;
	}

	private onDidRegisterViewlets(viewlets: ViewletDescriptor[]): void {
		for (const viewlet of viewlets) {
			const cachedViewlet = this.cachedViewlets.filter(({ id }) => id === viewlet.id)[0];
			const activeViewlet = this.viewletService.getActiveViewlet();
			const isActive = activeViewlet?.getId() === viewlet.id;

			if (isActive || !this.shouldBeHidden(viewlet.id, cachedViewlet)) {
				this.compositeBar.addComposite(viewlet);

				// Pin it by default if it is new
				if (!cachedViewlet) {
					this.compositeBar.pin(viewlet.id);
				}

				if (isActive) {
					this.compositeBar.activateComposite(viewlet.id);
				}
			}
		}

		for (const viewlet of viewlets) {
			const viewContainer = this.getViewContainer(viewlet.id)!;
			const viewContainerModel = this.viewDescriptorService.getViewContainerModel(viewContainer);
			this.updateActivity(viewContainer, viewContainerModel);
			this.onDidChangeActiveViews(viewContainer, viewContainerModel);

			const disposables = new DisposableStore();
			disposables.add(viewContainerModel.onDidChangeContainerInfo(() => this.updateActivity(viewContainer, viewContainerModel)));
			disposables.add(viewContainerModel.onDidChangeActiveViewDescriptors(() => this.onDidChangeActiveViews(viewContainer, viewContainerModel)));

			this.viewletDisposables.set(viewlet.id, disposables);
		}
	}

	private onDidDeregisterViewlet(viewletId: string): void {
		const disposable = this.viewletDisposables.get(viewletId);
		if (disposable) {
			disposable.dispose();
		}

		this.viewletDisposables.delete(viewletId);
		this.hideComposite(viewletId);
	}

	private updateActivity(viewContainer: ViewContainer, viewContainerModel: IViewContainerModel): void {

		const activity: IActivity = {
<<<<<<< HEAD
			id: viewlet.id,
			name: shouldUseViewletIcon ? viewlet.name : viewDescriptor.name,
			cssClass: shouldUseViewletIcon ? viewlet.cssClass : (isString(viewDescriptor.containerIcon) ? viewDescriptor.containerIcon : (viewDescriptor.containerIcon === undefined ? Codicon.window.classNames : undefined)),
			iconUrl: shouldUseViewletIcon ? viewlet.iconUrl : (viewDescriptor.containerIcon instanceof URI ? viewDescriptor.containerIcon : undefined),
			keybindingId: viewlet.keybindingId
=======
			id: viewContainer.id,
			name: viewContainerModel.title,
			iconUrl: URI.isUri(viewContainerModel.icon) ? viewContainerModel.icon : undefined,
			cssClass: isString(viewContainerModel.icon) ? viewContainerModel.icon : undefined,
			keybindingId: viewContainer.focusCommand?.id || viewContainer.id
>>>>>>> 054cbf4f
		};

		const { activityAction, pinnedAction } = this.getCompositeActions(viewContainer.id);
		activityAction.setActivity(activity);

		if (pinnedAction instanceof PlaceHolderToggleCompositePinnedAction) {
			pinnedAction.setActivity(activity);
		}

		this.saveCachedViewlets();
	}

	private onDidChangeActiveViews(viewContainer: ViewContainer, viewContainerModel: IViewContainerModel): void {
		if (viewContainerModel.activeViewDescriptors.length) {
			this.compositeBar.addComposite(viewContainer);
		} else if (viewContainer.hideIfEmpty) {
			this.hideComposite(viewContainer.id);
		}
	}

	private shouldBeHidden(viewletId: string, cachedViewlet?: ICachedViewlet): boolean {
		const viewContainer = this.getViewContainer(viewletId);
		if (!viewContainer || !viewContainer.hideIfEmpty) {
			return false;
		}

		return cachedViewlet?.views && cachedViewlet.views.length
			? cachedViewlet.views.every(({ when }) => !!when && !this.contextKeyService.contextMatchesRules(ContextKeyExpr.deserialize(when)))
			: viewletId === TEST_VIEW_CONTAINER_ID /* Hide Test viewlet for the first time or it had no views registered before */;
	}

	private removeNotExistingComposites(): void {
		const viewlets = this.viewletService.getViewlets();
		for (const { id } of this.cachedViewlets) {
			if (viewlets.every(viewlet => viewlet.id !== id)) {
				this.hideComposite(id);
			}
		}
	}

	private hideComposite(compositeId: string): void {
		this.compositeBar.hideComposite(compositeId);

		const compositeActions = this.compositeActions.get(compositeId);
		if (compositeActions) {
			compositeActions.activityAction.dispose();
			compositeActions.pinnedAction.dispose();
			this.compositeActions.delete(compositeId);
		}
	}

	getPinnedViewletIds(): string[] {
		const pinnedCompositeIds = this.compositeBar.getPinnedComposites().map(v => v.id);

		return this.viewletService.getViewlets()
			.filter(v => this.compositeBar.isPinned(v.id))
			.sort((v1, v2) => pinnedCompositeIds.indexOf(v1.id) - pinnedCompositeIds.indexOf(v2.id))
			.map(v => v.id);
	}

	layout(width: number, height: number): void {
		if (!this.layoutService.isVisible(Parts.ACTIVITYBAR_PART)) {
			return;
		}

		// Layout contents
		const contentAreaSize = super.layoutContents(width, height).contentSize;

		// Layout composite bar
		let availableHeight = contentAreaSize.height;
		if (this.globalActivityActionBar) {
			availableHeight -= (this.globalActivityActionBar.viewItems.length * ActivitybarPart.ACTION_HEIGHT); // adjust height for global actions showing
		}
		if (this.menuBarContainer) {
			availableHeight -= this.menuBarContainer.clientHeight;
		}
		this.compositeBar.layout(new Dimension(width, availableHeight));
	}

	private getViewContainer(viewletId: string): ViewContainer | undefined {
		const viewContainerRegistry = Registry.as<IViewContainersRegistry>(ViewContainerExtensions.ViewContainersRegistry);
		return viewContainerRegistry.get(viewletId);
	}

	private onDidStorageChange(e: IWorkspaceStorageChangeEvent): void {
		if (e.key === ActivitybarPart.PINNED_VIEWLETS && e.scope === StorageScope.GLOBAL
			&& this.pinnedViewletsValue !== this.getStoredPinnedViewletsValue() /* This checks if current window changed the value or not */) {
			this._pinnedViewletsValue = undefined;
			const newCompositeItems: ICompositeBarItem[] = [];
			const compositeItems = this.compositeBar.getCompositeBarItems();
			const cachedViewlets = this.getCachedViewlets();

			for (const cachedViewlet of cachedViewlets) {
				// Add and update existing items
				const existingItem = compositeItems.filter(({ id }) => id === cachedViewlet.id)[0];
				if (existingItem) {
					newCompositeItems.push({
						id: existingItem.id,
						name: existingItem.name,
						order: existingItem.order,
						pinned: cachedViewlet.pinned,
						visible: existingItem.visible
					});
				}
			}

			for (let index = 0; index < compositeItems.length; index++) {
				// Add items currently exists but does not exist in new.
				if (!newCompositeItems.some(({ id }) => id === compositeItems[index].id)) {
					newCompositeItems.splice(index, 0, compositeItems[index]);
				}
			}

			this.compositeBar.setCompositeBarItems(newCompositeItems);
		}
	}

	private saveCachedViewlets(): void {
		const state: ICachedViewlet[] = [];

		const compositeItems = this.compositeBar.getCompositeBarItems();
		for (const compositeItem of compositeItems) {
			const viewContainer = this.getViewContainer(compositeItem.id);
			if (viewContainer) {
				const viewContainerModel = this.viewDescriptorService.getViewContainerModel(viewContainer);
				const views: { when: string | undefined }[] = [];
				for (const { when } of viewContainerModel.allViewDescriptors) {
					views.push({ when: when ? when.serialize() : undefined });
				}
				state.push({
					id: compositeItem.id,
					name: viewContainerModel.title,
					icon: URI.isUri(viewContainerModel.icon) && viewContainerModel.icon.scheme === Schemas.file ? viewContainerModel.icon : viewContainerModel.icon,
					views,
					pinned: compositeItem.pinned,
					order: compositeItem.order,
					visible: compositeItem.visible
				});
			} else {
				state.push({ id: compositeItem.id, pinned: compositeItem.pinned, order: compositeItem.order, visible: false });
			}
		}

		this.storeCachedViewletsState(state);
	}

	private getCachedViewlets(): ICachedViewlet[] {
		const cachedViewlets: ICachedViewlet[] = this.getPinnedViewlets();
		for (const placeholderViewlet of this.getPlaceholderViewlets()) {
			const cachedViewlet = cachedViewlets.filter(cached => cached.id === placeholderViewlet.id)[0];
			if (cachedViewlet) {
				cachedViewlet.name = placeholderViewlet.name;
				cachedViewlet.icon = placeholderViewlet.iconCSS ? placeholderViewlet.iconCSS :
					placeholderViewlet.iconUrl ? URI.revive(placeholderViewlet.iconUrl) : undefined;
				cachedViewlet.views = placeholderViewlet.views;
			}
		}

		return cachedViewlets;
	}

	private storeCachedViewletsState(cachedViewlets: ICachedViewlet[]): void {
		this.setPinnedViewlets(cachedViewlets.map(({ id, pinned, visible, order }) => (<IPinnedViewlet>{
			id,
			pinned,
			visible,
			order
		})));
		this.setPlaceholderViewlets(cachedViewlets.map(({ id, icon, name, views }) => (<IPlaceholderViewlet>{
			id,
			iconUrl: URI.isUri(icon) ? icon : undefined,
			iconCSS: isString(icon) ? icon : undefined,
			name,
			views
		})));
	}

	private getPinnedViewlets(): IPinnedViewlet[] {
		return JSON.parse(this.pinnedViewletsValue);
	}

	private setPinnedViewlets(pinnedViewlets: IPinnedViewlet[]): void {
		this.pinnedViewletsValue = JSON.stringify(pinnedViewlets);
	}

	private _pinnedViewletsValue: string | undefined;
	private get pinnedViewletsValue(): string {
		if (!this._pinnedViewletsValue) {
			this._pinnedViewletsValue = this.getStoredPinnedViewletsValue();
		}

		return this._pinnedViewletsValue;
	}

	private set pinnedViewletsValue(pinnedViewletsValue: string) {
		if (this.pinnedViewletsValue !== pinnedViewletsValue) {
			this._pinnedViewletsValue = pinnedViewletsValue;
			this.setStoredPinnedViewletsValue(pinnedViewletsValue);
		}
	}

	private getStoredPinnedViewletsValue(): string {
		return this.storageService.get(ActivitybarPart.PINNED_VIEWLETS, StorageScope.GLOBAL, '[]');
	}

	private setStoredPinnedViewletsValue(value: string): void {
		this.storageService.store(ActivitybarPart.PINNED_VIEWLETS, value, StorageScope.GLOBAL);
	}

	private getPlaceholderViewlets(): IPlaceholderViewlet[] {
		return JSON.parse(this.placeholderViewletsValue);
	}

	private setPlaceholderViewlets(placeholderViewlets: IPlaceholderViewlet[]): void {
		this.placeholderViewletsValue = JSON.stringify(placeholderViewlets);
	}

	private _placeholderViewletsValue: string | undefined;
	private get placeholderViewletsValue(): string {
		if (!this._placeholderViewletsValue) {
			this._placeholderViewletsValue = this.getStoredPlaceholderViewletsValue();
		}

		return this._placeholderViewletsValue;
	}

	private set placeholderViewletsValue(placeholderViewletsValue: string) {
		if (this.placeholderViewletsValue !== placeholderViewletsValue) {
			this._placeholderViewletsValue = placeholderViewletsValue;
			this.setStoredPlaceholderViewletsValue(placeholderViewletsValue);
		}
	}

	private getStoredPlaceholderViewletsValue(): string {
		return this.storageService.get(ActivitybarPart.PLACEHOLDER_VIEWLETS, StorageScope.GLOBAL, '[]');
	}

	private setStoredPlaceholderViewletsValue(value: string): void {
		this.storageService.store(ActivitybarPart.PLACEHOLDER_VIEWLETS, value, StorageScope.GLOBAL);
	}

	private migrateFromOldCachedViewletsValue(): void {
		const value = this.storageService.get('workbench.activity.pinnedViewlets', StorageScope.GLOBAL);
		if (value !== undefined) {
			const storedStates: Array<string | ICachedViewlet> = JSON.parse(value);
			const cachedViewlets = storedStates.map(c => {
				const serialized: ICachedViewlet = typeof c === 'string' /* migration from pinned states to composites states */ ? { id: c, pinned: true, order: undefined, visible: true, name: undefined, icon: undefined, views: undefined } : c;
				serialized.visible = isUndefinedOrNull(serialized.visible) ? true : serialized.visible;
				return serialized;
			});
			this.storeCachedViewletsState(cachedViewlets);
			this.storageService.remove('workbench.activity.pinnedViewlets', StorageScope.GLOBAL);
		}
	}

	toJSON(): object {
		return {
			type: Parts.ACTIVITYBAR_PART
		};
	}
}

registerSingleton(IActivityBarService, ActivitybarPart);<|MERGE_RESOLUTION|>--- conflicted
+++ resolved
@@ -508,19 +508,11 @@
 	private updateActivity(viewContainer: ViewContainer, viewContainerModel: IViewContainerModel): void {
 
 		const activity: IActivity = {
-<<<<<<< HEAD
-			id: viewlet.id,
-			name: shouldUseViewletIcon ? viewlet.name : viewDescriptor.name,
-			cssClass: shouldUseViewletIcon ? viewlet.cssClass : (isString(viewDescriptor.containerIcon) ? viewDescriptor.containerIcon : (viewDescriptor.containerIcon === undefined ? Codicon.window.classNames : undefined)),
-			iconUrl: shouldUseViewletIcon ? viewlet.iconUrl : (viewDescriptor.containerIcon instanceof URI ? viewDescriptor.containerIcon : undefined),
-			keybindingId: viewlet.keybindingId
-=======
 			id: viewContainer.id,
 			name: viewContainerModel.title,
 			iconUrl: URI.isUri(viewContainerModel.icon) ? viewContainerModel.icon : undefined,
 			cssClass: isString(viewContainerModel.icon) ? viewContainerModel.icon : undefined,
 			keybindingId: viewContainer.focusCommand?.id || viewContainer.id
->>>>>>> 054cbf4f
 		};
 
 		const { activityAction, pinnedAction } = this.getCompositeActions(viewContainer.id);
