--- conflicted
+++ resolved
@@ -464,10 +464,8 @@
 	scrollToNextCommand(): void;
 	selectToPreviousCommand(): void;
 	selectToNextCommand(): void;
-<<<<<<< HEAD
 	selectToPreviousLine(): void;
 	selectToNextLine(): void;
-=======
 }
 
 export interface ITerminalProcessMessage {
@@ -509,5 +507,4 @@
 	// The process was killed by itself, for example the shell crashed or `exit`
 	// was run.
 	KILLED_BY_PROCESS
->>>>>>> 165686e3
 }