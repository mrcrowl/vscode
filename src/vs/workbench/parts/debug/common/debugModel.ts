/*---------------------------------------------------------------------------------------------
 *  Copyright (c) Microsoft Corporation. All rights reserved.
 *  Licensed under the MIT License. See License.txt in the project root for license information.
 *--------------------------------------------------------------------------------------------*/

import * as nls from 'vs/nls';
import uri from 'vs/base/common/uri';
import * as paths from 'vs/base/common/paths';
import { TPromise } from 'vs/base/common/winjs.base';
import * as lifecycle from 'vs/base/common/lifecycle';
import Event, { Emitter } from 'vs/base/common/event';
import { generateUuid } from 'vs/base/common/uuid';
import * as errors from 'vs/base/common/errors';
import { RunOnceScheduler } from 'vs/base/common/async';
import severity from 'vs/base/common/severity';
import { isObject, isString } from 'vs/base/common/types';
import { distinct } from 'vs/base/common/arrays';
import { Range, IRange } from 'vs/editor/common/core/range';
import { ISuggestion } from 'vs/editor/common/modes';
import { Position } from 'vs/editor/common/core/position';
import {
	ITreeElement, IExpression, IExpressionContainer, IProcess, IStackFrame, IExceptionBreakpoint, IBreakpoint, IFunctionBreakpoint, IModel,
	IConfig, ISession, IThread, IRawModelUpdate, IScope, IRawStoppedDetails, IEnablement, IRawBreakpoint, IExceptionInfo, IReplElement, ProcessState
} from 'vs/workbench/parts/debug/common/debug';
import { Source } from 'vs/workbench/parts/debug/common/debugSource';
import { IWorkbenchEditorService } from 'vs/workbench/services/editor/common/editorService';

const MAX_REPL_LENGTH = 10000;

export abstract class AbstractOutputElement implements IReplElement {
	private static ID_COUNTER = 0;

	constructor(private id = AbstractOutputElement.ID_COUNTER++) {
		// noop
	}

	public getId(): string {
		return `outputelement:${this.id}`;
	}

	abstract toString(): string;
}

export class OutputElement extends AbstractOutputElement {


	constructor(
		public value: string,
		public severity: severity,
	) {
		super();
	}

	public toString(): string {
		return this.value;
	}
}

export class OutputNameValueElement extends AbstractOutputElement implements IExpression {

	private static MAX_CHILDREN = 1000; // upper bound of children per value

	constructor(public name: string, public valueObj: any, public annotation?: string) {
		super();
	}

	public get value(): string {
		if (this.valueObj === null) {
			return 'null';
		} else if (Array.isArray(this.valueObj)) {
			return `Array[${this.valueObj.length}]`;
		} else if (isObject(this.valueObj)) {
			return 'Object';
		} else if (isString(this.valueObj)) {
			return `"${this.valueObj}"`;
		}

		return String(this.valueObj) || '';
	}

	public get hasChildren(): boolean {
		return (Array.isArray(this.valueObj) && this.valueObj.length > 0) || (isObject(this.valueObj) && Object.getOwnPropertyNames(this.valueObj).length > 0);
	}

	public getChildren(): TPromise<IExpression[]> {
		let result: IExpression[] = [];
		if (Array.isArray(this.valueObj)) {
			result = (<any[]>this.valueObj).slice(0, OutputNameValueElement.MAX_CHILDREN)
				.map((v, index) => new OutputNameValueElement(String(index), v));
		} else if (isObject(this.valueObj)) {
			result = Object.getOwnPropertyNames(this.valueObj).slice(0, OutputNameValueElement.MAX_CHILDREN)
				.map(key => new OutputNameValueElement(key, this.valueObj[key]));
		}

		return TPromise.as(result);
	}

	public toString(): string {
		return this.name ? `${this.name}: ${this.value}` : this.value;
	}
}

export class ExpressionContainer implements IExpressionContainer {

	public static allValues: Map<string, string> = new Map<string, string>();
	// Use chunks to support variable paging #9537
	private static BASE_CHUNK_SIZE = 100;

	public valueChanged: boolean;
	private _value: string;
	protected children: TPromise<IExpression[]>;

	constructor(
		protected process: IProcess,
		private _reference: number,
		private id: string,
		public namedVariables = 0,
		public indexedVariables = 0,
		private startOfVariables = 0
	) { }

	public get reference(): number {
		return this._reference;
	}

	public set reference(value: number) {
		this._reference = value;
		this.children = undefined; // invalidate children cache
	}

	public getChildren(): TPromise<IExpression[]> {
		if (!this.children) {
			this.children = this.doGetChildren();
		}

		return this.children;
	}

	private doGetChildren(): TPromise<IExpression[]> {
		if (!this.hasChildren) {
			return TPromise.as([]);
		}

		if (!this.getChildrenInChunks) {
			return this.fetchVariables(undefined, undefined, undefined);
		}

		// Check if object has named variables, fetch them independent from indexed variables #9670
		return (!!this.namedVariables ? this.fetchVariables(undefined, undefined, 'named') : TPromise.as([])).then(childrenArray => {
			// Use a dynamic chunk size based on the number of elements #9774
			let chunkSize = ExpressionContainer.BASE_CHUNK_SIZE;
			while (this.indexedVariables > chunkSize * ExpressionContainer.BASE_CHUNK_SIZE) {
				chunkSize *= ExpressionContainer.BASE_CHUNK_SIZE;
			}

			if (this.indexedVariables > chunkSize) {
				// There are a lot of children, create fake intermediate values that represent chunks #9537
				const numberOfChunks = Math.ceil(this.indexedVariables / chunkSize);
				for (let i = 0; i < numberOfChunks; i++) {
					const start = this.startOfVariables + i * chunkSize;
					const count = Math.min(chunkSize, this.indexedVariables - i * chunkSize);
					childrenArray.push(new Variable(this.process, this, this.reference, `[${start}..${start + count - 1}]`, '', '', null, count, null, true, start));
				}

				return childrenArray;
			}

			return this.fetchVariables(this.startOfVariables, this.indexedVariables, 'indexed')
				.then(variables => childrenArray.concat(variables));
		});
	}

	public getId(): string {
		return this.id;
	}

	public get value(): string {
		return this._value;
	}

	public get hasChildren(): boolean {
		// only variables with reference > 0 have children.
		return this.reference > 0;
	}

	private fetchVariables(start: number, count: number, filter: 'indexed' | 'named'): TPromise<Variable[]> {
		return this.process.session.variables({
			variablesReference: this.reference,
			start,
			count,
			filter
		}).then(response => {
			return response && response.body && response.body.variables ? distinct(response.body.variables.filter(v => !!v && v.name), v => v.name).map(
				v => new Variable(this.process, this, v.variablesReference, v.name, v.evaluateName, v.value, v.namedVariables, v.indexedVariables, v.type)
			) : [];
		}, (e: Error) => [new Variable(this.process, this, 0, null, e.message, '', 0, 0, null, false)]);
	}

	// The adapter explicitly sents the children count of an expression only if there are lots of children which should be chunked.
	private get getChildrenInChunks(): boolean {
		return !!this.indexedVariables;
	}

	public set value(value: string) {
		this._value = value;
		this.valueChanged = ExpressionContainer.allValues.get(this.getId()) &&
			ExpressionContainer.allValues.get(this.getId()) !== Expression.DEFAULT_VALUE && ExpressionContainer.allValues.get(this.getId()) !== value;
		ExpressionContainer.allValues.set(this.getId(), value);
	}

	public toString(): string {
		return this.value;
	}
}

export class Expression extends ExpressionContainer implements IExpression {
	static DEFAULT_VALUE = nls.localize('notAvailable', "not available");

	public available: boolean;
	public type: string;

	constructor(public name: string, id = generateUuid()) {
		super(null, 0, id);
		this.available = false;
		// name is not set if the expression is just being added
		// in that case do not set default value to prevent flashing #14499
		if (name) {
			this.value = Expression.DEFAULT_VALUE;
		}
	}

	public evaluate(process: IProcess, stackFrame: IStackFrame, context: string): TPromise<void> {
		if (!process || (!stackFrame && context !== 'repl')) {
			this.value = context === 'repl' ? nls.localize('startDebugFirst', "Please start a debug session to evaluate") : Expression.DEFAULT_VALUE;
			this.available = false;
			this.reference = 0;

			return TPromise.as(null);
		}

		this.process = process;
		return process.session.evaluate({
			expression: this.name,
			frameId: stackFrame ? stackFrame.frameId : undefined,
			context
		}).then(response => {
			this.available = !!(response && response.body);
			if (response && response.body) {
				this.value = response.body.result;
				this.reference = response.body.variablesReference;
				this.namedVariables = response.body.namedVariables;
				this.indexedVariables = response.body.indexedVariables;
				this.type = response.body.type;
			}
		}, err => {
			this.value = err.message;
			this.available = false;
			this.reference = 0;
		});
	}

	public toString(): string {
		return `${this.name}\n${this.value}`;
	}
}

export class Variable extends ExpressionContainer implements IExpression {

	// Used to show the error message coming from the adapter when setting the value #7807
	public errorMessage: string;

	constructor(
		process: IProcess,
		public parent: IExpressionContainer,
		reference: number,
		public name: string,
		public evaluateName: string,
		value: string,
		namedVariables: number,
		indexedVariables: number,
		public type: string = null,
		public available = true,
		startOfVariables = 0
	) {
		super(process, reference, `variable:${parent.getId()}:${name}:${reference}`, namedVariables, indexedVariables, startOfVariables);
		this.value = value;
	}

	public setVariable(value: string): TPromise<any> {
		return this.process.session.setVariable({
			name: this.name,
			value,
			variablesReference: (<ExpressionContainer>this.parent).reference
		}).then(response => {
			if (response && response.body) {
				this.value = response.body.value;
				this.type = response.body.type || this.type;
				this.reference = response.body.variablesReference;
				this.namedVariables = response.body.namedVariables;
				this.indexedVariables = response.body.indexedVariables;
			}
		}, err => {
			this.errorMessage = err.message;
		});
	}

	public toString(): string {
		return `${this.name}: ${this.value}`;
	}
}

export class Scope extends ExpressionContainer implements IScope {

	constructor(
		stackFrame: IStackFrame,
		public name: string,
		reference: number,
		public expensive: boolean,
		namedVariables: number,
		indexedVariables: number,
		public range?: IRange
	) {
		super(stackFrame.thread.process, reference, `scope:${stackFrame.getId()}:${name}:${reference}`, namedVariables, indexedVariables);
	}
}

export class StackFrame implements IStackFrame {

	private scopes: TPromise<Scope[]>;

	constructor(
		public thread: IThread,
		public frameId: number,
		public source: Source,
		public name: string,
		public presentationHint: string,
		public range: IRange,
		private index: number
	) {
		this.scopes = null;
	}

	public getId(): string {
		return `stackframe:${this.thread.getId()}:${this.frameId}:${this.index}`;
	}

	public getScopes(): TPromise<IScope[]> {
		if (!this.scopes) {
			this.scopes = this.thread.process.session.scopes({ frameId: this.frameId }).then(response => {
				return response && response.body && response.body.scopes ?
					response.body.scopes.map(rs => new Scope(this, rs.name, rs.variablesReference, rs.expensive, rs.namedVariables, rs.indexedVariables,
						rs.line && rs.column && rs.endLine && rs.endColumn ? new Range(rs.line, rs.column, rs.endLine, rs.endColumn) : null)) : [];
			}, err => []);
		}

		return this.scopes;
	}

	public getMostSpecificScopes(range: IRange): TPromise<IScope[]> {
		return this.getScopes().then(scopes => {
			scopes = scopes.filter(s => !s.expensive);
			const haveRangeInfo = scopes.some(s => !!s.range);
			if (!haveRangeInfo) {
				return scopes;
			}

			const scopesContainingRange = scopes.filter(scope => scope.range && Range.containsRange(scope.range, range))
				.sort((first, second) => (first.range.endLineNumber - first.range.startLineNumber) - (second.range.endLineNumber - second.range.startLineNumber));
			return scopesContainingRange.length ? scopesContainingRange : scopes;
		});
	}

	public restart(): TPromise<any> {
		return this.thread.process.session.restartFrame({ frameId: this.frameId }, this.thread.threadId);
	}

	public toString(): string {
		return `${this.name} (${this.source.inMemory ? this.source.name : this.source.uri.fsPath}:${this.range.startLineNumber})`;
	}

	public openInEditor(editorService: IWorkbenchEditorService, preserveFocus?: boolean, sideBySide?: boolean): TPromise<any> {

		return !this.source.available ? TPromise.as(null) : editorService.openEditor({
			resource: this.source.uri,
			description: this.source.origin,
			options: {
				preserveFocus,
				selection: this.range,
				revealIfVisible: true,
				revealInCenterIfOutsideViewport: true,
				pinned: !preserveFocus && !this.source.inMemory
			}
		}, sideBySide);
	}
}

export class Thread implements IThread {
	private callStack: IStackFrame[];
	private staleCallStack: IStackFrame[];
	public stoppedDetails: IRawStoppedDetails;
	public stopped: boolean;

	constructor(public process: IProcess, public name: string, public threadId: number) {
		this.stoppedDetails = null;
		this.callStack = [];
		this.staleCallStack = [];
		this.stopped = false;
	}

	public getId(): string {
		return `thread:${this.process.getId()}:${this.threadId}`;
	}

	public clearCallStack(): void {
		if (this.callStack.length) {
			this.staleCallStack = this.callStack;
		}
		this.callStack = [];
	}

	public getCallStack(): IStackFrame[] {
		return this.callStack;
	}

	public getStaleCallStack(): IStackFrame[] {
		return this.staleCallStack;
	}

	/**
	 * Queries the debug adapter for the callstack and returns a promise
	 * which completes once the call stack has been retrieved.
	 * If the thread is not stopped, it returns a promise to an empty array.
	 * Only fetches the first stack frame for performance reasons. Calling this method consecutive times
	 * gets the remainder of the call stack.
	 */
<<<<<<< HEAD
	public fetchCallStack(smartFetch = true): TPromise<void> {
=======
	public fetchCallStack(levels = 20): TPromise<void> {
>>>>>>> 46189edc
		if (!this.stopped) {
			return TPromise.as(null);
		}

<<<<<<< HEAD
		if (!this.fetchPromise && smartFetch) {
			this.fetchPromise = this.getCallStackImpl(0, 1).then(callStack => {
				this.callStack = callStack || [];
			});
		} else {
			this.fetchPromise = (this.fetchPromise || TPromise.as(null)).then(() => this.getCallStackImpl(this.callStack.length, 20).then(callStackSecondPart => {
				this.callStack = this.callStack.concat(callStackSecondPart);
			}));
		}

		return this.fetchPromise;
=======
		const start = this.callStack.length;
		return this.getCallStackImpl(start, levels).then(callStack => {
			if (start < this.callStack.length) {
				// Set the stack frames for exact position we requested. To make sure no concurrent requests create duplicate stack frames #30660
				this.callStack.splice(start, this.callStack.length - start);
			}
			this.callStack = this.callStack.concat(callStack || []);
		});
>>>>>>> 46189edc
	}

	private getCallStackImpl(startFrame: number, levels: number): TPromise<IStackFrame[]> {
		return this.process.session.stackTrace({ threadId: this.threadId, startFrame, levels }).then(response => {
			if (!response || !response.body) {
				return [];
			}

			if (this.stoppedDetails) {
				this.stoppedDetails.totalFrames = response.body.totalFrames;
			}

			return response.body.stackFrames.map((rsf, index) => {
				let source = new Source(rsf.source);
				if (this.process.sources.has(source.uri.toString())) {
					source = this.process.sources.get(source.uri.toString());
				} else {
					this.process.sources.set(source.uri.toString(), source);
				}

				return new StackFrame(this, rsf.id, source, rsf.name, rsf.presentationHint, new Range(
					rsf.line,
					rsf.column,
					rsf.endLine,
					rsf.endColumn
				), startFrame + index);
			});
		}, (err: Error) => {
			if (this.stoppedDetails) {
				this.stoppedDetails.framesErrorMessage = err.message;
			}

			return [];
		});
	}

	/**
	 * Returns exception info promise if the exception was thrown, otherwise null
	 */
	public get exceptionInfo(): TPromise<IExceptionInfo> {
		const session = this.process.session;
		if (this.stoppedDetails && this.stoppedDetails.reason === 'exception') {
			if (!session.capabilities.supportsExceptionInfoRequest) {
				return TPromise.as({
					description: this.stoppedDetails.text,
					breakMode: null
				});
			}

			return session.exceptionInfo({ threadId: this.threadId }).then(exception => {
				if (!exception) {
					return null;
				}

				return {
					id: exception.body.exceptionId,
					description: exception.body.description,
					breakMode: exception.body.breakMode,
					details: exception.body.details
				};
			});
		}

		return TPromise.as(null);
	}

	public next(): TPromise<any> {
		return this.process.session.next({ threadId: this.threadId });
	}

	public stepIn(): TPromise<any> {
		return this.process.session.stepIn({ threadId: this.threadId });
	}

	public stepOut(): TPromise<any> {
		return this.process.session.stepOut({ threadId: this.threadId });
	}

	public stepBack(): TPromise<any> {
		return this.process.session.stepBack({ threadId: this.threadId });
	}

	public continue(): TPromise<any> {
		return this.process.session.continue({ threadId: this.threadId });
	}

	public pause(): TPromise<any> {
		return this.process.session.pause({ threadId: this.threadId });
	}

	public reverseContinue(): TPromise<any> {
		return this.process.session.reverseContinue({ threadId: this.threadId });
	}
}

export class Process implements IProcess {

	public sources: Map<string, Source>;
	private threads: Map<number, Thread>;
	private inactive = true;

	constructor(public configuration: IConfig, private _session: ISession & ITreeElement) {
		this.threads = new Map<number, Thread>();
		this.sources = new Map<string, Source>();
		this._session.onDidInitialize(() => this.inactive = false);
	}

	public get session(): ISession {
		return this._session;
	}

	public getName(includeRoot: boolean): string {
		return includeRoot ? `${this.configuration.name} (${paths.basename(this.session.root.fsPath)})` : this.configuration.name;
	}

	public get state(): ProcessState {
		if (this.inactive) {
			return ProcessState.INACTIVE;
		}

		return this.configuration.type === 'attach' ? ProcessState.ATTACH : ProcessState.LAUNCH;
	}

	public getThread(threadId: number): Thread {
		return this.threads.get(threadId);
	}

	public getAllThreads(): IThread[] {
		const result: IThread[] = [];
		this.threads.forEach(t => result.push(t));
		return result;
	}

	public getId(): string {
		return this._session.getId();
	}

	public rawUpdate(data: IRawModelUpdate): void {

		if (data.thread && !this.threads.has(data.threadId)) {
			// A new thread came in, initialize it.
			this.threads.set(data.threadId, new Thread(this, data.thread.name, data.thread.id));
		} else if (data.thread && data.thread.name) {
			// Just the thread name got updated #18244
			this.threads.get(data.threadId).name = data.thread.name;
		}

		if (data.stoppedDetails) {
			// Set the availability of the threads' callstacks depending on
			// whether the thread is stopped or not
			if (data.allThreadsStopped) {
				this.threads.forEach(thread => {
					thread.stoppedDetails = thread.threadId === data.threadId ? data.stoppedDetails : { reason: undefined };
					thread.stopped = true;
					thread.clearCallStack();
				});
			} else if (this.threads.has(data.threadId)) {
				// One thread is stopped, only update that thread.
				const thread = this.threads.get(data.threadId);
				thread.stoppedDetails = data.stoppedDetails;
				thread.clearCallStack();
				thread.stopped = true;
			}
		}
	}

	public clearThreads(removeThreads: boolean, reference: number = undefined): void {
		if (reference !== undefined && reference !== null) {
			if (this.threads.has(reference)) {
				const thread = this.threads.get(reference);
				thread.clearCallStack();
				thread.stoppedDetails = undefined;
				thread.stopped = false;

				if (removeThreads) {
					this.threads.delete(reference);
				}
			}
		} else {
			this.threads.forEach(thread => {
				thread.clearCallStack();
				thread.stoppedDetails = undefined;
				thread.stopped = false;
			});

			if (removeThreads) {
				this.threads.clear();
				ExpressionContainer.allValues.clear();
			}
		}
	}

	public completions(frameId: number, text: string, position: Position, overwriteBefore: number): TPromise<ISuggestion[]> {
		if (!this.session.capabilities.supportsCompletionsRequest) {
			return TPromise.as([]);
		}

		return this.session.completions({
			frameId,
			text,
			column: position.column,
			line: position.lineNumber
		}).then(response => {
			const result: ISuggestion[] = [];
			if (response && response.body && response.body.targets) {
				response.body.targets.forEach(item => {
					if (item && item.label) {
						result.push({
							label: item.label,
							insertText: item.text || item.label,
							type: item.type,
							filterText: item.start && item.length && text.substr(item.start, item.length).concat(item.label),
							overwriteBefore: item.length || overwriteBefore
						});
					}
				});
			}

			return result;
		}, err => []);
	}
}

export class Breakpoint implements IBreakpoint {

	public verified: boolean;
	public idFromAdapter: number;
	public message: string;
	public endLineNumber: number;
	public endColumn: number;
	private id: string;

	constructor(
		public uri: uri,
		public lineNumber: number,
		public column: number,
		public enabled: boolean,
		public condition: string,
		public hitCondition: string,
	) {
		if (enabled === undefined) {
			this.enabled = true;
		}
		this.verified = false;
		this.id = generateUuid();
	}

	public getId(): string {
		return this.id;
	}
}

export class FunctionBreakpoint implements IFunctionBreakpoint {

	private id: string;
	public verified: boolean;
	public idFromAdapter: number;

	constructor(public name: string, public enabled: boolean, public hitCondition: string) {
		this.verified = false;
		this.id = generateUuid();
	}

	public getId(): string {
		return this.id;
	}
}

export class ExceptionBreakpoint implements IExceptionBreakpoint {

	private id: string;

	constructor(public filter: string, public label: string, public enabled: boolean) {
		this.id = generateUuid();
	}

	public getId(): string {
		return this.id;
	}
}

export class ThreadAndProcessIds implements ITreeElement {
	constructor(public processId: string, public threadId: number) { }

	public getId(): string {
		return `${this.processId}:${this.threadId}`;
	}
}

export class Model implements IModel {

	private processes: Process[];
	private toDispose: lifecycle.IDisposable[];
	private replElements: IReplElement[];
	private schedulers = new Map<string, RunOnceScheduler>();
	private _onDidChangeBreakpoints: Emitter<void>;
	private _onDidChangeCallStack: Emitter<void>;
	private _onDidChangeWatchExpressions: Emitter<IExpression>;
	private _onDidChangeREPLElements: Emitter<void>;

	constructor(
		private breakpoints: Breakpoint[],
		private breakpointsActivated: boolean,
		private functionBreakpoints: FunctionBreakpoint[],
		private exceptionBreakpoints: ExceptionBreakpoint[],
		private watchExpressions: Expression[]
	) {
		this.processes = [];
		this.replElements = [];
		this.toDispose = [];
		this._onDidChangeBreakpoints = new Emitter<void>();
		this._onDidChangeCallStack = new Emitter<void>();
		this._onDidChangeWatchExpressions = new Emitter<IExpression>();
		this._onDidChangeREPLElements = new Emitter<void>();
	}

	public getId(): string {
		return 'root';
	}

	public getProcesses(): Process[] {
		return this.processes;
	}

	public addProcess(configuration: IConfig, session: ISession & ITreeElement): Process {
		const process = new Process(configuration, session);
		this.processes.push(process);

		return process;
	}

	public removeProcess(id: string): void {
		this.processes = this.processes.filter(p => p.getId() !== id);
		this._onDidChangeCallStack.fire();
	}

	public get onDidChangeBreakpoints(): Event<void> {
		return this._onDidChangeBreakpoints.event;
	}

	public get onDidChangeCallStack(): Event<void> {
		return this._onDidChangeCallStack.event;
	}

	public get onDidChangeWatchExpressions(): Event<IExpression> {
		return this._onDidChangeWatchExpressions.event;
	}

	public get onDidChangeReplElements(): Event<void> {
		return this._onDidChangeREPLElements.event;
	}

	public rawUpdate(data: IRawModelUpdate): void {
		let process = this.processes.filter(p => p.getId() === data.sessionId).pop();
		if (process) {
			process.rawUpdate(data);
			this._onDidChangeCallStack.fire();
		}
	}

	public clearThreads(id: string, removeThreads: boolean, reference: number = undefined): void {
		const process = this.processes.filter(p => p.getId() === id).pop();
		this.schedulers.forEach(scheduler => scheduler.dispose());
		this.schedulers.clear();

		if (process) {
			process.clearThreads(removeThreads, reference);
			this._onDidChangeCallStack.fire();
		}
	}

	public fetchCallStack(thread: Thread): TPromise<void> {
		if (thread.process.session.capabilities.supportsDelayedStackTraceLoading) {
			// For improved performance load the first stack frame and then load the rest async.
			return thread.fetchCallStack(1).then(() => {
				if (!this.schedulers.has(thread.getId())) {
					this.schedulers.set(thread.getId(), new RunOnceScheduler(() => {
						thread.fetchCallStack(19).done(() => this._onDidChangeCallStack.fire(), errors.onUnexpectedError);
					}, 420));
				}

				this.schedulers.get(thread.getId()).schedule();
				this._onDidChangeCallStack.fire();
			});
		}

		return thread.fetchCallStack();
	}

	public getBreakpoints(): Breakpoint[] {
		return this.breakpoints;
	}

	public getFunctionBreakpoints(): IFunctionBreakpoint[] {
		return this.functionBreakpoints;
	}

	public getExceptionBreakpoints(): IExceptionBreakpoint[] {
		return this.exceptionBreakpoints;
	}

	public setExceptionBreakpoints(data: DebugProtocol.ExceptionBreakpointsFilter[]): void {
		if (data) {
			this.exceptionBreakpoints = data.map(d => {
				const ebp = this.exceptionBreakpoints.filter(ebp => ebp.filter === d.filter).pop();
				return new ExceptionBreakpoint(d.filter, d.label, ebp ? ebp.enabled : d.default);
			});
		}
	}

	public areBreakpointsActivated(): boolean {
		return this.breakpointsActivated;
	}

	public setBreakpointsActivated(activated: boolean): void {
		this.breakpointsActivated = activated;
		this._onDidChangeBreakpoints.fire();
	}

	public addBreakpoints(uri: uri, rawData: IRawBreakpoint[]): void {
		this.breakpoints = this.breakpoints.concat(rawData.map(rawBp =>
			new Breakpoint(uri, rawBp.lineNumber, rawBp.column, rawBp.enabled, rawBp.condition, rawBp.hitCondition)));
		this.breakpointsActivated = true;
		this.breakpoints = distinct(this.breakpoints, bp => `${bp.uri.toString()}:${bp.lineNumber}:${bp.column}`);
		this._onDidChangeBreakpoints.fire();
	}

	public removeBreakpoints(toRemove: IBreakpoint[]): void {
		this.breakpoints = this.breakpoints.filter(bp => !toRemove.some(toRemove => toRemove.getId() === bp.getId()));
		this._onDidChangeBreakpoints.fire();
	}

	public updateBreakpoints(data: { [id: string]: DebugProtocol.Breakpoint }): void {
		this.breakpoints.forEach(bp => {
			const bpData = data[bp.getId()];
			if (bpData) {
				bp.lineNumber = bpData.line ? bpData.line : bp.lineNumber;
				bp.endLineNumber = bpData.endLine;
				bp.column = bpData.column;
				bp.endColumn = bpData.endColumn;
				bp.verified = bpData.verified;
				bp.idFromAdapter = bpData.id;
				bp.message = bpData.message;
			}
		});
		this.breakpoints = distinct(this.breakpoints, bp => `${bp.uri.toString()}:${bp.lineNumber}:${bp.column}`);

		this._onDidChangeBreakpoints.fire();
	}

	public setEnablement(element: IEnablement, enable: boolean): void {
		element.enabled = enable;
		if (element instanceof Breakpoint && !element.enabled) {
			const breakpoint = <Breakpoint>element;
			breakpoint.verified = false;
		}

		this._onDidChangeBreakpoints.fire();
	}

	public enableOrDisableAllBreakpoints(enable: boolean): void {
		this.breakpoints.forEach(bp => {
			bp.enabled = enable;
			if (!enable) {
				bp.verified = false;
			}
		});
		this.exceptionBreakpoints.forEach(ebp => ebp.enabled = enable);
		this.functionBreakpoints.forEach(fbp => fbp.enabled = enable);

		this._onDidChangeBreakpoints.fire();
	}

	public addFunctionBreakpoint(functionName: string): void {
		this.functionBreakpoints.push(new FunctionBreakpoint(functionName, true, null));
		this._onDidChangeBreakpoints.fire();
	}

	public updateFunctionBreakpoints(data: { [id: string]: { name?: string, verified?: boolean; id?: number; hitCondition?: string } }): void {
		this.functionBreakpoints.forEach(fbp => {
			const fbpData = data[fbp.getId()];
			if (fbpData) {
				fbp.name = fbpData.name || fbp.name;
				fbp.verified = fbpData.verified;
				fbp.idFromAdapter = fbpData.id;
				fbp.hitCondition = fbpData.hitCondition;
			}
		});

		this._onDidChangeBreakpoints.fire();
	}

	public removeFunctionBreakpoints(id?: string): void {
		this.functionBreakpoints = id ? this.functionBreakpoints.filter(fbp => fbp.getId() !== id) : [];
		this._onDidChangeBreakpoints.fire();
	}

	public getReplElements(): IReplElement[] {
		return this.replElements;
	}

	public addReplExpression(process: IProcess, stackFrame: IStackFrame, name: string): TPromise<void> {
		const expression = new Expression(name);
		this.addReplElements([expression]);
		return expression.evaluate(process, stackFrame, 'repl')
			.then(() => this._onDidChangeREPLElements.fire());
	}

	public appendToRepl(output: string | IExpression, severity: severity): void {
		if (typeof output === 'string') {
			const previousOutput = this.replElements.length && (this.replElements[this.replElements.length - 1] as OutputElement);

			const toAdd = output.split('\n').map(line => new OutputElement(line, severity));
			if (previousOutput instanceof OutputElement && severity === previousOutput.severity && toAdd.length) {
				previousOutput.value += toAdd.shift().value;
			}
			if (previousOutput && previousOutput.value === '' && previousOutput.severity !== severity) {
				// remove potential empty lines between different output types
				this.replElements.pop();
			}
			this.addReplElements(toAdd);
		} else {
			// TODO@Isidor hack, we should introduce a new type which is an output that can fetch children like an expression
			(<any>output).severity = severity;
			this.addReplElements([output]);
		}

		this._onDidChangeREPLElements.fire();
	}

	private addReplElements(newElements: IReplElement[]): void {
		this.replElements.push(...newElements);
		if (this.replElements.length > MAX_REPL_LENGTH) {
			this.replElements.splice(0, this.replElements.length - MAX_REPL_LENGTH);
		}
	}

	public removeReplExpressions(): void {
		if (this.replElements.length > 0) {
			this.replElements = [];
			this._onDidChangeREPLElements.fire();
		}
	}

	public getWatchExpressions(): Expression[] {
		return this.watchExpressions;
	}

	public addWatchExpression(process: IProcess, stackFrame: IStackFrame, name: string): TPromise<void> {
		const we = new Expression(name);
		this.watchExpressions.push(we);
		if (!name) {
			this._onDidChangeWatchExpressions.fire(we);
			return TPromise.as(null);
		}

		return this.evaluateWatchExpressions(process, stackFrame, we.getId());
	}

	public renameWatchExpression(process: IProcess, stackFrame: IStackFrame, id: string, newName: string): TPromise<void> {
		const filtered = this.watchExpressions.filter(we => we.getId() === id);
		if (filtered.length === 1) {
			filtered[0].name = newName;
			// Evaluate all watch expressions again since the new watch expression might have changed some.
			return this.evaluateWatchExpressions(process, stackFrame).then(() => {
				this._onDidChangeWatchExpressions.fire(filtered[0]);
			});
		}

		return TPromise.as(null);
	}

	public evaluateWatchExpressions(process: IProcess, stackFrame: IStackFrame, id: string = null): TPromise<void> {
		if (id) {
			const filtered = this.watchExpressions.filter(we => we.getId() === id);
			if (filtered.length !== 1) {
				return TPromise.as(null);
			}

			return filtered[0].evaluate(process, stackFrame, 'watch').then(() => {
				this._onDidChangeWatchExpressions.fire(filtered[0]);
			});
		}

		return TPromise.join(this.watchExpressions.map(we => we.evaluate(process, stackFrame, 'watch'))).then(() => {
			this._onDidChangeWatchExpressions.fire();
		});
	}

	public removeWatchExpressions(id: string = null): void {
		this.watchExpressions = id ? this.watchExpressions.filter(we => we.getId() !== id) : [];
		this._onDidChangeWatchExpressions.fire();
	}

	public moveWatchExpression(id: string, position: number): void {
		const we = this.watchExpressions.filter(we => we.getId() === id).pop();
		this.watchExpressions = this.watchExpressions.filter(we => we.getId() !== id);
		this.watchExpressions = this.watchExpressions.slice(0, position).concat(we, this.watchExpressions.slice(position));

		this._onDidChangeWatchExpressions.fire();
	}

	public sourceIsNotAvailable(uri: uri): void {
		this.processes.forEach(p => {
			if (p.sources.has(uri.toString())) {
				p.sources.get(uri.toString()).available = false;
			}
		});
		this._onDidChangeCallStack.fire();
	}

	public dispose(): void {
		this.toDispose = lifecycle.dispose(this.toDispose);
	}
}<|MERGE_RESOLUTION|>--- conflicted
+++ resolved
@@ -433,28 +433,11 @@
 	 * Only fetches the first stack frame for performance reasons. Calling this method consecutive times
 	 * gets the remainder of the call stack.
 	 */
-<<<<<<< HEAD
-	public fetchCallStack(smartFetch = true): TPromise<void> {
-=======
 	public fetchCallStack(levels = 20): TPromise<void> {
->>>>>>> 46189edc
 		if (!this.stopped) {
 			return TPromise.as(null);
 		}
 
-<<<<<<< HEAD
-		if (!this.fetchPromise && smartFetch) {
-			this.fetchPromise = this.getCallStackImpl(0, 1).then(callStack => {
-				this.callStack = callStack || [];
-			});
-		} else {
-			this.fetchPromise = (this.fetchPromise || TPromise.as(null)).then(() => this.getCallStackImpl(this.callStack.length, 20).then(callStackSecondPart => {
-				this.callStack = this.callStack.concat(callStackSecondPart);
-			}));
-		}
-
-		return this.fetchPromise;
-=======
 		const start = this.callStack.length;
 		return this.getCallStackImpl(start, levels).then(callStack => {
 			if (start < this.callStack.length) {
@@ -463,7 +446,6 @@
 			}
 			this.callStack = this.callStack.concat(callStack || []);
 		});
->>>>>>> 46189edc
 	}
 
 	private getCallStackImpl(startFrame: number, levels: number): TPromise<IStackFrame[]> {
