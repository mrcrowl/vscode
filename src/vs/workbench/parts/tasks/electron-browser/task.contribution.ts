/*---------------------------------------------------------------------------------------------
 *  Copyright (c) Microsoft Corporation. All rights reserved.
 *  Licensed under the MIT License. See License.txt in the project root for license information.
 *--------------------------------------------------------------------------------------------*/

'use strict';

import 'vs/css!./media/task.contribution';
import 'vs/workbench/parts/tasks/browser/taskQuickOpen';
import 'vs/workbench/parts/tasks/browser/terminateQuickOpen';
import 'vs/workbench/parts/tasks/browser/restartQuickOpen';

import * as nls from 'vs/nls';

import { TPromise } from 'vs/base/common/winjs.base';
import Severity from 'vs/base/common/severity';
import * as Objects from 'vs/base/common/objects';
import { IStringDictionary } from 'vs/base/common/collections';
import { Action } from 'vs/base/common/actions';
import * as Dom from 'vs/base/browser/dom';
import { IDisposable, dispose } from 'vs/base/common/lifecycle';
import { EventEmitter } from 'vs/base/common/eventEmitter';
import * as Builder from 'vs/base/browser/builder';
import * as Types from 'vs/base/common/types';
import { KeyMod, KeyCode } from 'vs/base/common/keyCodes';
import { TerminateResponse, TerminateResponseCode } from 'vs/base/common/processes';
import * as strings from 'vs/base/common/strings';
import { ValidationStatus, ValidationState } from 'vs/base/common/parsers';
import * as UUID from 'vs/base/common/uuid';

import { Registry } from 'vs/platform/platform';
import { ILifecycleService } from 'vs/platform/lifecycle/common/lifecycle';
import { SyncActionDescriptor, MenuRegistry } from 'vs/platform/actions/common/actions';
import { registerSingleton } from 'vs/platform/instantiation/common/extensions';
import { IEditor } from 'vs/platform/editor/common/editor';
import { IMessageService } from 'vs/platform/message/common/message';
import { IMarkerService, MarkerStatistics } from 'vs/platform/markers/common/markers';
import { ITelemetryService } from 'vs/platform/telemetry/common/telemetry';
import { IConfigurationService } from 'vs/platform/configuration/common/configuration';
import { IFileService } from 'vs/platform/files/common/files';
import { IExtensionService } from 'vs/platform/extensions/common/extensions';
import { CommandsRegistry } from 'vs/platform/commands/common/commands';
import { KeybindingsRegistry } from 'vs/platform/keybinding/common/keybindingsRegistry';
import { ServicesAccessor } from 'vs/platform/instantiation/common/instantiation';
import { ProblemMatcherRegistry } from 'vs/platform/markers/common/problemMatcher';


import { IModeService } from 'vs/editor/common/services/modeService';
import { IModelService } from 'vs/editor/common/services/modelService';

import jsonContributionRegistry = require('vs/platform/jsonschemas/common/jsonContributionRegistry');
import { IJSONSchema } from 'vs/base/common/jsonSchema';

import { IWorkbenchActionRegistry, Extensions as WorkbenchActionExtensions } from 'vs/workbench/common/actionRegistry';
import { IStatusbarItem, IStatusbarRegistry, Extensions as StatusbarExtensions, StatusbarItemDescriptor, StatusbarAlignment } from 'vs/workbench/browser/parts/statusbar/statusbar';
import { IQuickOpenRegistry, Extensions as QuickOpenExtensions, QuickOpenHandlerDescriptor } from 'vs/workbench/browser/quickopen';

import { IQuickOpenService } from 'vs/platform/quickOpen/common/quickOpen';
import { IPanelService } from 'vs/workbench/services/panel/common/panelService';
import Constants from 'vs/workbench/parts/markers/common/constants';
import { IPartService } from 'vs/workbench/services/part/common/partService';
import { IWorkbenchEditorService } from 'vs/workbench/services/editor/common/editorService';
import { IConfigurationResolverService } from 'vs/workbench/services/configurationResolver/common/configurationResolver';
import { IConfigurationEditingService, ConfigurationTarget } from 'vs/workbench/services/configuration/common/configurationEditing';
import { IWorkspaceContextService } from 'vs/platform/workspace/common/workspace';

import { ITextFileService } from 'vs/workbench/services/textfile/common/textfiles';
import { IOutputService, IOutputChannelRegistry, Extensions as OutputExt, IOutputChannel } from 'vs/workbench/parts/output/common/output';
import { Scope, IActionBarRegistry, Extensions as ActionBarExtensions } from 'vs/workbench/browser/actions';

import { ITerminalService } from 'vs/workbench/parts/terminal/common/terminal';

import { ITaskSystem, ITaskResolver, ITaskSummary, ITaskExecuteResult, TaskExecuteKind, TaskError, TaskErrors, TaskSystemEvents } from 'vs/workbench/parts/tasks/common/taskSystem';
import { Task, TaskSet, TaskGroup, ExecutionEngine, JsonSchemaVersion, TaskSourceKind } from 'vs/workbench/parts/tasks/common/tasks';
import { ITaskService, TaskServiceEvents, ITaskProvider } from 'vs/workbench/parts/tasks/common/taskService';
import { templates as taskTemplates } from 'vs/workbench/parts/tasks/common/taskTemplates';

import * as TaskConfig from 'vs/workbench/parts/tasks/common/taskConfiguration';
import { ProcessTaskSystem } from 'vs/workbench/parts/tasks/node/processTaskSystem';
import { TerminalTaskSystem } from './terminalTaskSystem';
import { ProcessRunnerDetector } from 'vs/workbench/parts/tasks/node/processRunnerDetector';
import { QuickOpenActionContributor } from '../browser/quickOpen';

import { IEnvironmentService } from 'vs/platform/environment/common/environment';

import { Themable, STATUS_BAR_FOREGROUND, STATUS_BAR_NO_FOLDER_FOREGROUND } from 'vs/workbench/common/theme';
import { IThemeService } from 'vs/platform/theme/common/themeService';

let $ = Builder.$;
let tasksCategory = nls.localize('tasksCategory', "Tasks");

abstract class OpenTaskConfigurationAction extends Action {

	constructor(id: string, label: string,
		private taskService: ITaskService,
		private configurationService: IConfigurationService,
		private editorService: IWorkbenchEditorService, private fileService: IFileService,
		private contextService: IWorkspaceContextService, private outputService: IOutputService,
		private messageService: IMessageService, private quickOpenService: IQuickOpenService,
		private environmentService: IEnvironmentService,
		private configurationResolverService: IConfigurationResolverService,
		private extensionService: IExtensionService) {

		super(id, label);
	}

	public run(event?: any): TPromise<IEditor> {
		if (!this.contextService.hasWorkspace()) {
			this.messageService.show(Severity.Info, nls.localize('ConfigureTaskRunnerAction.noWorkspace', 'Tasks are only available on a workspace folder.'));
			return TPromise.as(undefined);
		}
		let sideBySide = !!(event && (event.ctrlKey || event.metaKey));
		let configFileCreated = false;
		return this.fileService.resolveFile(this.contextService.toResource('.vscode/tasks.json')).then((success) => {
			return success;
		}, (err: any) => {
			;
			return this.quickOpenService.pick(taskTemplates, { placeHolder: nls.localize('ConfigureTaskRunnerAction.quickPick.template', 'Select a Task Runner') }).then(selection => {
				if (!selection) {
					return undefined;
				}
				let contentPromise: TPromise<string>;
				if (selection.autoDetect) {
					const outputChannel = this.outputService.getChannel(TaskService.OutputChannelId);
					outputChannel.show(true);
					outputChannel.append(nls.localize('ConfigureTaskRunnerAction.autoDetecting', 'Auto detecting tasks for {0}', selection.id) + '\n');
					let detector = new ProcessRunnerDetector(this.fileService, this.contextService, this.configurationResolverService);
					contentPromise = detector.detect(false, selection.id).then((value) => {
						let config = value.config;
						if (value.stderr && value.stderr.length > 0) {
							value.stderr.forEach((line) => {
								outputChannel.append(line + '\n');
							});
							if (config && (!config.tasks || config.tasks.length === 0)) {
								this.messageService.show(Severity.Warning, nls.localize('ConfigureTaskRunnerAction.autoDetect', 'Auto detecting the task system failed. Using default template. Consult the task output for details.'));
								return selection.content;
							} else {
								this.messageService.show(Severity.Warning, nls.localize('ConfigureTaskRunnerAction.autoDetectError', 'Auto detecting the task system produced errors. Consult the task output for details.'));
							}
						}
						if (config) {
							if (value.stdout && value.stdout.length > 0) {
								value.stdout.forEach(line => outputChannel.append(line + '\n'));
							}
							let content = JSON.stringify(config, null, '\t');
							content = [
								'{',
								'\t// See https://go.microsoft.com/fwlink/?LinkId=733558',
								'\t// for the documentation about the tasks.json format',
							].join('\n') + content.substr(1);
							return content;
						} else {
							return selection.content;
						}
					});
				} else {
					contentPromise = TPromise.as(selection.content);
				}
				return contentPromise.then(content => {
					let editorConfig = this.configurationService.getConfiguration<any>();
					if (editorConfig.editor.insertSpaces) {
						content = content.replace(/(\n)(\t+)/g, (_, s1, s2) => s1 + strings.repeat(' ', s2.length * editorConfig.editor.tabSize));
					}
					configFileCreated = true;
					return this.fileService.createFile(this.contextService.toResource('.vscode/tasks.json'), content);
				});
				/* 2.0 version
				let content = selection.content;
				let editorConfig = this.configurationService.getConfiguration<any>();
				if (editorConfig.editor.insertSpaces) {
					content = content.replace(/(\n)(\t+)/g, (_, s1, s2) => s1 + strings.repeat(' ', s2.length * editorConfig.editor.tabSize));
				}
				configFileCreated = true;
				return this.fileService.createFile(this.contextService.toResource('.vscode/tasks.json'), content);
				*/
			});
		}).then((stat) => {
			if (!stat) {
				return undefined;
			}
			// // (2) Open editor with configuration file
			return this.editorService.openEditor({
				resource: stat.resource,
				options: {
					forceOpen: true,
					pinned: configFileCreated // pin only if config file is created #8727
				}
			}, sideBySide);
		}, (error) => {
			throw new Error(nls.localize('ConfigureTaskRunnerAction.failed', "Unable to create the 'tasks.json' file inside the '.vscode' folder. Consult the task output for details."));
		});
	}
}

class ConfigureTaskRunnerAction extends OpenTaskConfigurationAction {
	public static ID = 'workbench.action.tasks.configureTaskRunner';
	public static TEXT = nls.localize('ConfigureTaskRunnerAction.label', "Configure Task Runner");

	constructor(id: string, label: string,
		@ITaskService taskService, @IConfigurationService configurationService: IConfigurationService,
		@IWorkbenchEditorService editorService: IWorkbenchEditorService, @IFileService fileService: IFileService,
		@IWorkspaceContextService contextService: IWorkspaceContextService, @IOutputService outputService: IOutputService,
		@IMessageService messageService: IMessageService, @IQuickOpenService quickOpenService: IQuickOpenService,
		@IEnvironmentService environmentService: IEnvironmentService,
		@IConfigurationResolverService configurationResolverService: IConfigurationResolverService,
		@IExtensionService extensionService) {
		super(id, label, taskService, configurationService, editorService, fileService, contextService,
			outputService, messageService, quickOpenService, environmentService, configurationResolverService,
			extensionService);
	}
}

class ConfigureBuildTaskAction extends OpenTaskConfigurationAction {
	public static ID = 'workbench.action.tasks.configureBuildTask';
	public static TEXT = nls.localize('ConfigureBuildTaskAction.label', "Configure Build Task");

	constructor(id: string, label: string,
		@ITaskService taskService, @IConfigurationService configurationService: IConfigurationService,
		@IWorkbenchEditorService editorService: IWorkbenchEditorService, @IFileService fileService: IFileService,
		@IWorkspaceContextService contextService: IWorkspaceContextService, @IOutputService outputService: IOutputService,
		@IMessageService messageService: IMessageService, @IQuickOpenService quickOpenService: IQuickOpenService,
		@IEnvironmentService environmentService: IEnvironmentService,
		@IConfigurationResolverService configurationResolverService: IConfigurationResolverService,
		@IExtensionService extensionService) {
		super(id, label, taskService, configurationService, editorService, fileService, contextService,
			outputService, messageService, quickOpenService, environmentService, configurationResolverService,
			extensionService);
	}
}

class CloseMessageAction extends Action {

	public static ID = 'workbench.action.build.closeMessage';
	public static TEXT = nls.localize('CloseMessageAction.label', 'Close');

	public closeFunction: () => void;

	constructor() {
		super(CloseMessageAction.ID, CloseMessageAction.TEXT);
	}
	public run(): TPromise<void> {
		if (this.closeFunction) {
			this.closeFunction();
		}
		return TPromise.as(undefined);
	}
}

class ViewTerminalAction extends Action {

	public static ID = 'workbench.action.build.viewTerminal';
	public static TEXT = nls.localize('ShowTerminalAction.label', 'View Terminal');

	constructor( @ITerminalService private terminalService: ITerminalService) {
		super(ViewTerminalAction.ID, ViewTerminalAction.TEXT);
	}

	public run(): TPromise<void> {
		this.terminalService.showPanel();
		return TPromise.as(undefined);
	}
}

class StatusBarItem extends Themable implements IStatusbarItem {
	private intervalToken: any;
	private activeCount: number;
	private static progressChars: string = '|/-\\';
	private icons: HTMLElement[];

	constructor(
		@IPanelService private panelService: IPanelService,
		@IMarkerService private markerService: IMarkerService,
		@IOutputService private outputService: IOutputService,
		@ITaskService private taskService: ITaskService,
		@IPartService private partService: IPartService,
		@IThemeService themeService: IThemeService,
		@IWorkspaceContextService private contextService: IWorkspaceContextService
	) {
		super(themeService);

		this.activeCount = 0;
		this.icons = [];
	}

	protected updateStyles(): void {
		super.updateStyles();

		this.icons.forEach(icon => {
			icon.style.backgroundColor = this.getColor(this.contextService.hasWorkspace() ? STATUS_BAR_FOREGROUND : STATUS_BAR_NO_FOLDER_FOREGROUND);
		});
	}

	public render(container: HTMLElement): IDisposable {
		let callOnDispose: IDisposable[] = [];

		const element = document.createElement('div');
		const progress = document.createElement('div');
		const label = document.createElement('a');
		const errorIcon = document.createElement('div');
		const warningIcon = document.createElement('div');
		const infoIcon = document.createElement('div');
		const error = document.createElement('div');
		const warning = document.createElement('div');
		const info = document.createElement('div');

		Dom.addClass(element, 'task-statusbar-item');

		Dom.addClass(progress, 'task-statusbar-item-progress');
		element.appendChild(progress);
		progress.innerHTML = StatusBarItem.progressChars[0];
		$(progress).hide();

		Dom.addClass(label, 'task-statusbar-item-label');
		element.appendChild(label);
		element.title = nls.localize('problems', "Problems");

		Dom.addClass(errorIcon, 'task-statusbar-item-label-error');
		Dom.addClass(errorIcon, 'mask-icon');
		label.appendChild(errorIcon);
		this.icons.push(errorIcon);

		Dom.addClass(error, 'task-statusbar-item-label-counter');
		error.innerHTML = '0';
		label.appendChild(error);

		Dom.addClass(warningIcon, 'task-statusbar-item-label-warning');
		Dom.addClass(warningIcon, 'mask-icon');
		label.appendChild(warningIcon);
		this.icons.push(warningIcon);

		Dom.addClass(warning, 'task-statusbar-item-label-counter');
		warning.innerHTML = '0';
		label.appendChild(warning);

		Dom.addClass(infoIcon, 'task-statusbar-item-label-info');
		Dom.addClass(infoIcon, 'mask-icon');
		label.appendChild(infoIcon);
		this.icons.push(infoIcon);
		$(infoIcon).hide();

		Dom.addClass(info, 'task-statusbar-item-label-counter');
		label.appendChild(info);
		$(info).hide();

		callOnDispose.push(Dom.addDisposableListener(label, 'click', (e: MouseEvent) => {
			const panel = this.panelService.getActivePanel();
			if (panel && panel.getId() === Constants.MARKERS_PANEL_ID) {
				this.partService.setPanelHidden(true);
			} else {
				this.panelService.openPanel(Constants.MARKERS_PANEL_ID, true);
			}
		}));

		let updateStatus = (element: HTMLDivElement, icon: HTMLDivElement, stats: number): boolean => {
			if (stats > 0) {
				element.innerHTML = stats.toString();
				$(element).show();
				$(icon).show();
				return true;
			} else {
				$(element).hide();
				$(icon).hide();
				return false;
			}
		};

		let manyMarkers = nls.localize('manyMarkers', "99+");
		let updateLabel = (stats: MarkerStatistics) => {
			error.innerHTML = stats.errors < 100 ? stats.errors.toString() : manyMarkers;
			warning.innerHTML = stats.warnings < 100 ? stats.warnings.toString() : manyMarkers;
			updateStatus(info, infoIcon, stats.infos);
		};

		this.markerService.onMarkerChanged((changedResources) => {
			updateLabel(this.markerService.getStatistics());
		});

		callOnDispose.push(this.taskService.addListener(TaskServiceEvents.Active, () => {
			this.activeCount++;
			if (this.activeCount === 1) {
				let index = 1;
				let chars = StatusBarItem.progressChars;
				progress.innerHTML = chars[0];
				this.intervalToken = setInterval(() => {
					progress.innerHTML = chars[index];
					index++;
					if (index >= chars.length) {
						index = 0;
					}
				}, 50);
				$(progress).show();
			}
		}));

		callOnDispose.push(this.taskService.addListener(TaskServiceEvents.Inactive, (data: TaskServiceEventData) => {
			// Since the exiting of the sub process is communicated async we can't order inactive and terminate events.
			// So try to treat them accordingly.
			if (this.activeCount > 0) {
				this.activeCount--;
				if (this.activeCount === 0) {
					$(progress).hide();
					if (this.intervalToken) {
						clearInterval(this.intervalToken);
						this.intervalToken = null;
					}
				}
			}
		}));

		callOnDispose.push(this.taskService.addListener(TaskServiceEvents.Terminated, () => {
			if (this.activeCount !== 0) {
				$(progress).hide();
				if (this.intervalToken) {
					clearInterval(this.intervalToken);
					this.intervalToken = null;
				}
				this.activeCount = 0;
			}
		}));

		container.appendChild(element);

		this.updateStyles();

		return {
			dispose: () => {
				callOnDispose = dispose(callOnDispose);
			}
		};
	}
}

interface TaskServiceEventData {
	error?: any;
}

class NullTaskSystem extends EventEmitter implements ITaskSystem {
	public run(task: Task): ITaskExecuteResult {
		return {
			kind: TaskExecuteKind.Started,
			promise: TPromise.as<ITaskSummary>({})
		};
	}
	public isActive(): TPromise<boolean> {
		return TPromise.as(false);
	}
	public isActiveSync(): boolean {
		return false;
	}
	public getActiveTasks(): Task[] {
		return [];
	}
	public canAutoTerminate(): boolean {
		return true;
	}
	public terminate(task: string | Task): TPromise<TerminateResponse> {
		return TPromise.as<TerminateResponse>({ success: true });
	}
	public terminateAll(): TPromise<TerminateResponse> {
		return TPromise.as<TerminateResponse>({ success: true });
	}
}

class ProblemReporter implements TaskConfig.IProblemReporter {

	private _validationStatus: ValidationStatus;

	constructor(private _outputChannel: IOutputChannel) {
		this._validationStatus = new ValidationStatus();
	}

	public info(message: string): void {
		this._validationStatus.state = ValidationState.Info;
		this._outputChannel.append(message + '\n');
	}

	public warn(message: string): void {
		this._validationStatus.state = ValidationState.Warning;
		this._outputChannel.append(message + '\n');
	}

	public error(message: string): void {
		this._validationStatus.state = ValidationState.Error;
		this._outputChannel.append(message + '\n');
	}

	public fatal(message: string): void {
		this._validationStatus.state = ValidationState.Fatal;
		this._outputChannel.append(message + '\n');
	}

	public get status(): ValidationStatus {
		return this._validationStatus;
	}

	public clearOutput(): void {
		this._outputChannel.clear();
	}
}

interface WorkspaceTaskResult {
	set: TaskSet;
	annotatingTasks: {
		byIdentifier: IStringDictionary<Task>;
	};
	hasErrors: boolean;
}

interface WorkspaceConfigurationResult {
	config: TaskConfig.ExternalTaskRunnerConfiguration;
	hasErrors: boolean;
}

class TaskService extends EventEmitter implements ITaskService {

	// private static autoDetectTelemetryName: string = 'taskServer.autoDetect';

	public _serviceBrand: any;
	public static SERVICE_ID: string = 'taskService';
	public static OutputChannelId: string = 'tasks';
	public static OutputChannelLabel: string = nls.localize('tasks', "Tasks");

	private modeService: IModeService;
	private configurationService: IConfigurationService;
	private configurationEditingService: IConfigurationEditingService;
	private markerService: IMarkerService;
	private outputService: IOutputService;
	private messageService: IMessageService;
	private fileService: IFileService;
	private telemetryService: ITelemetryService;
	private editorService: IWorkbenchEditorService;
	private contextService: IWorkspaceContextService;
	private textFileService: ITextFileService;
	private modelService: IModelService;
	private extensionService: IExtensionService;
	private quickOpenService: IQuickOpenService;

	private _configHasErrors: boolean;
	private _providers: Map<number, ITaskProvider>;

	private _workspaceTasksPromise: TPromise<WorkspaceTaskResult>;

	private _taskSystem: ITaskSystem;
	private _taskSystemListeners: IDisposable[];

	private _outputChannel: IOutputChannel;

	constructor( @IModeService modeService: IModeService, @IConfigurationService configurationService: IConfigurationService,
		@IConfigurationEditingService configurationEditingService: IConfigurationEditingService,
		@IMarkerService markerService: IMarkerService, @IOutputService outputService: IOutputService,
		@IMessageService messageService: IMessageService, @IWorkbenchEditorService editorService: IWorkbenchEditorService,
		@IFileService fileService: IFileService, @IWorkspaceContextService contextService: IWorkspaceContextService,
		@ITelemetryService telemetryService: ITelemetryService, @ITextFileService textFileService: ITextFileService,
		@ILifecycleService lifecycleService: ILifecycleService,
		@IModelService modelService: IModelService, @IExtensionService extensionService: IExtensionService,
		@IQuickOpenService quickOpenService: IQuickOpenService,
		@IEnvironmentService private environmentService: IEnvironmentService,
		@IConfigurationResolverService private configurationResolverService: IConfigurationResolverService,
		@ITerminalService private terminalService: ITerminalService,
		@IWorkbenchEditorService private workbenchEditorService: IWorkbenchEditorService
	) {

		super();
		this.modeService = modeService;
		this.configurationService = configurationService;
		this.configurationEditingService = configurationEditingService;
		this.markerService = markerService;
		this.outputService = outputService;
		this.messageService = messageService;
		this.editorService = editorService;
		this.fileService = fileService;
		this.contextService = contextService;
		this.telemetryService = telemetryService;
		this.textFileService = textFileService;
		this.modelService = modelService;
		this.extensionService = extensionService;
		this.quickOpenService = quickOpenService;

		this._configHasErrors = false;
		this._workspaceTasksPromise = undefined;
		this._taskSystemListeners = [];
		this._outputChannel = this.outputService.getChannel(TaskService.OutputChannelId);
		this._providers = new Map<number, ITaskProvider>();
		this.configurationService.onDidUpdateConfiguration(() => {
			if (!this._taskSystem && !this._workspaceTasksPromise) {
				return;
			}
			this.updateWorkspaceTasks();
			if (!this._taskSystem) {
				return;
			}
			let currentExecutionEngine = this._taskSystem instanceof TerminalTaskSystem
				? ExecutionEngine.Terminal
				: this._taskSystem instanceof ProcessTaskSystem
					? ExecutionEngine.Process
					: undefined;
			if (currentExecutionEngine !== this.getExecutionEngine()) {
				this.messageService.show(Severity.Info, nls.localize('TaskSystem.noHotSwap', 'Changing the task execution engine requires restarting VS Code. The change is ignored.'));
			}
		});
		lifecycleService.onWillShutdown(event => event.veto(this.beforeShutdown()));
		this.registerCommands();
	}

	private registerCommands(): void {
		CommandsRegistry.registerCommand('workbench.action.tasks.runTask', (accessor, arg) => {
			this.runTaskCommand(accessor, arg);
		});

		CommandsRegistry.registerCommand('workbench.action.tasks.restartTask', (accessor, arg) => {
			this.runRestartTaskCommand(accessor, arg);
		});

		CommandsRegistry.registerCommand('workbench.action.tasks.terminate', (accessor, arg) => {
			this.runTerminateCommand();
		});

		CommandsRegistry.registerCommand('workbench.action.tasks.showLog', () => {
			if (!this.canRunCommand()) {
				return;
			}
			this.showOutput();
		});

		CommandsRegistry.registerCommand('workbench.action.tasks.build', () => {
			if (!this.canRunCommand()) {
				return;
			}
			this.build();
		});

		KeybindingsRegistry.registerKeybindingRule({
			id: 'workbench.action.tasks.build',
			weight: KeybindingsRegistry.WEIGHT.workbenchContrib(),
			when: undefined,
			primary: KeyMod.CtrlCmd | KeyMod.Shift | KeyCode.KEY_B
		});

		CommandsRegistry.registerCommand('workbench.action.tasks.test', () => {
			if (!this.canRunCommand()) {
				return;
			}
			this.runTest();
		});
	}

	private showOutput(): void {
		this._outputChannel.show(true);
	}

	private disposeTaskSystemListeners(): void {
		this._taskSystemListeners = dispose(this._taskSystemListeners);
	}

	public registerTaskProvider(handle: number, provider: ITaskProvider): void {
		if (!provider) {
			return;
		}
		this._providers.set(handle, provider);
	}

	public unregisterTaskProvider(handle: number): boolean {
		return this._providers.delete(handle);
	}

	public tasks(): TPromise<Task[]> {
		return this.getTaskSets().then((sets) => {
			let result: Task[] = [];
			for (let set of sets) {
				result.push(...set.tasks);
			}
			return result;
		});
	};

	public isActive(): TPromise<boolean> {
		if (!this._taskSystem) {
			return TPromise.as(false);
		}
		return this._taskSystem.isActive();
	}

	public getActiveTasks(): TPromise<Task[]> {
		if (!this._taskSystem) {
			return TPromise.as([]);
		}
		return TPromise.as(this._taskSystem.getActiveTasks());
	}


	public build(): TPromise<ITaskSummary> {
		return this.getTaskSets().then((values) => {
			let runnable = this.createRunnableTask(values, TaskGroup.Build);
			if (!runnable || !runnable.task) {
				throw new TaskError(Severity.Info, nls.localize('TaskService.noBuildTask', 'No build task defined. Mark a task with \'isBuildCommand\' in the tasks.json file.'), TaskErrors.NoBuildTask);
			}
			return this.executeTask(runnable.task, runnable.resolver);
		}).then(value => value, (error) => {
			this.handleError(error);
			return TPromise.wrapError(error);
		});
	}

	public rebuild(): TPromise<ITaskSummary> {
		return TPromise.wrapError<ITaskSummary>(new Error('Not implemented'));
	}

	public clean(): TPromise<ITaskSummary> {
		return TPromise.wrapError<ITaskSummary>(new Error('Not implemented'));
	}

	public runTest(): TPromise<ITaskSummary> {
		return this.getTaskSets().then((values) => {
			let runnable = this.createRunnableTask(values, TaskGroup.Test);
			if (!runnable || !runnable.task) {
				throw new TaskError(Severity.Info, nls.localize('TaskService.noTestTask', 'No test task defined. Mark a task with \'isTestCommand\' in the tasks.json file.'), TaskErrors.NoTestTask);
			}
			return this.executeTask(runnable.task, runnable.resolver);
		}).then(value => value, (error) => {
			this.handleError(error);
			return TPromise.wrapError(error);
		});
	}

	public run(task: string | Task): TPromise<ITaskSummary> {
		return this.getTaskSets().then((values) => {
			let resolver = this.createResolver(values);
			let requested: string;
			let toExecute: Task;
			if (Types.isString(task)) {
				requested = task;
				toExecute = resolver.resolve(task);
			} else {
				requested = task.name;
				toExecute = task;
			}
			if (!toExecute) {
				throw new TaskError(Severity.Info, nls.localize('TaskServer.noTask', 'Requested task {0} to execute not found.', requested), TaskErrors.TaskNotFound);
			} else {
				return this.executeTask(toExecute, resolver);
			}
		}).then(value => value, (error) => {
			this.handleError(error);
			return TPromise.wrapError(error);
		});
	}

	public customize(task: Task, openConfig: boolean = false): TPromise<void> {
		if (task._source.kind !== TaskSourceKind.Extension) {
			return TPromise.as<void>(undefined);
		}
		let configuration = this.getConfiguration();
		if (configuration.hasParseErrors) {
			this.messageService.show(Severity.Warning, nls.localize('customizeParseErrors', 'The current task configuration has errors. Please fix the errors first before customizing a task.'));
			return TPromise.as<void>(undefined);
		}
		let fileConfig = configuration.config;
		let customize = { customize: task.identifier, taskName: task._label, problemMatcher: [] };
		if (!fileConfig) {
			fileConfig = {
				version: '2.0.0',
				tasks: [customize]
			};
		} else {
			if (Array.isArray(fileConfig.tasks)) {
				fileConfig.tasks.push(customize);
			} else {
				fileConfig.tasks = [customize];
			}
		};
		return this.configurationEditingService.writeConfiguration(ConfigurationTarget.WORKSPACE, { key: 'tasks', value: fileConfig }).then(() => {
			if (openConfig) {
				let resource = this.contextService.toResource('.vscode/tasks.json');
				this.editorService.openEditor({
					resource: resource,
					options: {
						forceOpen: true,
						pinned: false
					}
				}, false);
			}
		});
	}

	private createRunnableTask(sets: TaskSet[], group: TaskGroup): { task: Task; resolver: ITaskResolver } {
		let uuidMap: IStringDictionary<Task> = Object.create(null);
		let labelMap: IStringDictionary<Task> = Object.create(null);
		let identifierMap: IStringDictionary<Task> = Object.create(null);

		let workspaceTasks: Task[] = [];
		let extensionTasks: Task[] = [];
		sets.forEach((set) => {
			set.tasks.forEach((task) => {
				uuidMap[task._id] = task;
				labelMap[task._label] = task;
				identifierMap[task.identifier] = task;
				if (group && task.group === group) {
					if (task._source.kind === TaskSourceKind.Workspace) {
						workspaceTasks.push(task);
					} else {
						extensionTasks.push(task);
					}
				}
			});
		});
		let resolver: ITaskResolver = {
			resolve: (id: string) => {
				return uuidMap[id] || labelMap[id] || identifierMap[id];
			}
		};
		if (workspaceTasks.length > 0) {
			if (workspaceTasks.length > 1) {
				this._outputChannel.append(nls.localize('moreThanOneBuildTask', 'There are many build tasks defined in the tasks.json. Executing the first one.\n'));
			}
			return { task: workspaceTasks[0], resolver };
		}
		if (extensionTasks.length === 0) {
			return undefined;
		}

		if (extensionTasks.length === 1) {
			return { task: extensionTasks[0], resolver };
		} else {
			let id: string = UUID.generateUuid();
			let task: Task = {
				_id: id,
				_source: { kind: TaskSourceKind.Generic, label: 'generic' },
				_label: id,
				name: id,
				identifier: id,
				dependsOn: extensionTasks.map(task => task._id),
				command: undefined,
			};
			return { task, resolver };
		}
	}

	private createResolver(sets: TaskSet[]): ITaskResolver {
		let labelMap: IStringDictionary<Task> = Object.create(null);
		let identifierMap: IStringDictionary<Task> = Object.create(null);

		sets.forEach((set) => {
			set.tasks.forEach((task) => {
				labelMap[task._label] = task;
				identifierMap[task.identifier] = task;
			});
		});
		return {
			resolve: (id: string) => {
				return labelMap[id] || identifierMap[id];
			}
		};
	}

	private executeTask(task: Task, resolver: ITaskResolver): TPromise<ITaskSummary> {
		return ProblemMatcherRegistry.onReady().then(() => {
			return this.textFileService.saveAll().then((value) => { // make sure all dirty files are saved
				let executeResult = this.getTaskSystem().run(task, resolver);
				if (executeResult.kind === TaskExecuteKind.Active) {
					let active = executeResult.active;
					if (active.same && active.background) {
						this.messageService.show(Severity.Info, nls.localize('TaskSystem.activeSame', 'The task is already active and in watch mode. To terminate the task use `F1 > terminate task`'));
					} else {
						throw new TaskError(Severity.Warning, nls.localize('TaskSystem.active', 'There is already a task running. Terminate it first before executing another task.'), TaskErrors.RunningTask);
					}
				}
				return executeResult.promise;
			});
		});
	}

	public restart(task: string | Task): void {
		if (!this._taskSystem) {
			return;
		}
		const id: string = Types.isString(task) ? task : task._id;
		this._taskSystem.terminate(id).then((response) => {
			if (response.success) {
				this.emit(TaskServiceEvents.Terminated, {});
				this.run(task);
			} else {
				this.messageService.show(Severity.Warning, nls.localize('TaskSystem.restartFailed', 'Failed to terminate and restart task {0}', Types.isString(task) ? task : task.name));
			}
			return response;
		});
	}

	public terminate(task: string | Task): TPromise<TerminateResponse> {
		if (!this._taskSystem) {
			return TPromise.as({ success: true });
		}
		const id: string = Types.isString(task) ? task : task._id;
		return this._taskSystem.terminate(id).then((response) => {
			if (response.success) {
				this.emit(TaskServiceEvents.Terminated, {});
			}
			return response;
		});
	}

	public terminateAll(): TPromise<TerminateResponse> {
		if (!this._taskSystem) {
			return TPromise.as({ success: true });
		}
		return this._taskSystem.terminateAll().then((response) => {
			this.emit(TaskServiceEvents.Terminated, {});
			return response;
		});
	}

	private getTaskSystem(): ITaskSystem {
		if (this._taskSystem) {
			return this._taskSystem;
		}
		let engine = this.getExecutionEngine();
		if (engine === ExecutionEngine.Terminal) {
			this._taskSystem = new TerminalTaskSystem(
				this.terminalService, this.outputService, this.markerService,
				this.modelService, this.configurationResolverService, this.telemetryService,
				this.workbenchEditorService,
				TaskService.OutputChannelId
			);
		} else {
			let system = new ProcessTaskSystem(
				this.markerService, this.modelService, this.telemetryService, this.outputService,
				this.configurationResolverService, TaskService.OutputChannelId,
			);
			system.hasErrors(this._configHasErrors);
			this._taskSystem = system;
		}
		this._taskSystemListeners.push(this._taskSystem.addListener(TaskSystemEvents.Active, (event) => this.emit(TaskServiceEvents.Active, event)));
		this._taskSystemListeners.push(this._taskSystem.addListener(TaskSystemEvents.Inactive, (event) => this.emit(TaskServiceEvents.Inactive, event)));
		return this._taskSystem;
	}

	private getTaskSets(): TPromise<TaskSet[]> {
		return this.extensionService.activateByEvent('onCommand:workbench.action.tasks.runTask').then(() => {
			return new TPromise<TaskSet[]>((resolve, reject) => {
				let result: TaskSet[] = [];
				let counter: number = 0;
				let done = (value: TaskSet) => {
					if (value) {
						result.push(value);
					}
					if (--counter === 0) {
						resolve(result);
					}
				};
				let error = () => {
					if (--counter === 0) {
						resolve(result);
					}
				};
				if (this.getJsonSchemaVersion() === JsonSchemaVersion.V2_0_0 && this._providers.size > 0) {
					this._providers.forEach((provider) => {
						counter++;
						provider.provideTasks().done(done, error);
					});
				} else {
					resolve(result);
				}
			});
		}).then((result) => {
			return this.getWorkspaceTasks().then((workspaceTaskResult) => {
				let workspaceTasksToDelete: Task[] = [];
				let annotatingTasks = workspaceTaskResult.annotatingTasks;
				let legacyAnnotatingTasks = workspaceTaskResult.set ? this.getLegacyAnnotatingTasks(workspaceTaskResult.set) : undefined;
				if (annotatingTasks || legacyAnnotatingTasks) {
					for (let set of result) {
						for (let task of set.tasks) {
							if (annotatingTasks) {
								let annotatingTask = annotatingTasks.byIdentifier[task.identifier];
								if (annotatingTask) {
									TaskConfig.mergeTasks(task, annotatingTask);
									task.name = annotatingTask.name;
									task._label = annotatingTask._label;
									task._source.kind = TaskSourceKind.Workspace;
									continue;
								}
							}
							if (legacyAnnotatingTasks) {
								let legacyAnnotatingTask = legacyAnnotatingTasks[task.identifier];
								if (legacyAnnotatingTask) {
									TaskConfig.mergeTasks(task, legacyAnnotatingTask);
									task._source.kind = TaskSourceKind.Workspace;
									task.name = legacyAnnotatingTask.name;
									task._label = legacyAnnotatingTask._label;
									workspaceTasksToDelete.push(legacyAnnotatingTask);
									continue;
								}
							}
						}
					}
				}
				if (workspaceTaskResult.set) {
					if (workspaceTasksToDelete.length > 0) {
						let tasks = workspaceTaskResult.set.tasks;
						let newSet: TaskSet = {
							extension: workspaceTaskResult.set.extension,
							tasks: []
						};
						let toDelete = workspaceTasksToDelete.reduce<IStringDictionary<boolean>>((map, task) => {
							map[task._id] = true;
							return map;
						}, Object.create(null));
						newSet.tasks = tasks.filter(task => !toDelete[task._id]);
						result.push(newSet);
					} else {
						result.push(workspaceTaskResult.set);
					}
				}
				return result;
			}, () => {
				// If we can't read the tasks.json file provide at least the contributed tasks
				return result;
			});
		});
	}

	private getLegacyAnnotatingTasks(workspaceTasks: TaskSet): IStringDictionary<Task> {
		let result: IStringDictionary<Task>;
		function getResult() {
			if (result) {
				return result;
			}
			result = Object.create(null);
			return result;
		}
		for (let task of workspaceTasks.tasks) {
			let commandName = task.command && task.command.name;
			// This is for backwards compatibility with the 0.1.0 task annotation code
			// if we had a gulp, jake or grunt command a task specification was a annotation
			if (commandName === 'gulp' || commandName === 'grunt' || commandName === 'jake') {
				getResult()[`${commandName}.${task.name}`] = task;
			}
		}
		return result;
	}

	private getWorkspaceTasks(): TPromise<WorkspaceTaskResult> {
		if (this._workspaceTasksPromise) {
			return this._workspaceTasksPromise;
		}
		this.updateWorkspaceTasks();
		return this._workspaceTasksPromise;
	}

	private updateWorkspaceTasks(): void {
		this._workspaceTasksPromise = this.computeWorkspaceTasks().then(value => {
			this._configHasErrors = value.hasErrors;
			if (this._taskSystem instanceof ProcessTaskSystem) {
				this._taskSystem.hasErrors(this._configHasErrors);
			}
			return value;
		});
	}

	private computeWorkspaceTasks(): TPromise<WorkspaceTaskResult> {
<<<<<<< HEAD
		let configPromise: TPromise<{ config: TaskConfig.ExternalTaskRunnerConfiguration; hasErrors: boolean }>;
		{
			let { config, hasParseErrors } = this.getConfiguration();
			if (hasParseErrors) {
				return TPromise.as({ taskSet: undefined, hasErrors: true });
=======
		let configPromise: TPromise<WorkspaceConfigurationResult>;
		{
			let { config, hasParseErrors } = this.getConfiguration();
			if (hasParseErrors) {
				return TPromise.as({ set: undefined, hasErrors: true });
>>>>>>> 1.12.2
			}
			let engine = TaskConfig.ExecutionEngine._default;
			if (config) {
<<<<<<< HEAD
				let engine = TaskConfig.ExecutionEngine.from(config);
				if (engine === ExecutionEngine.Process && this.hasDetectorSupport(config)) {
<<<<<<< HEAD
					configPromise = new ProcessRunnerDetector(this.fileService, this.contextService, this.configurationResolverService, config).detect(true).then((value) => {
						let hasErrors = this.printStderr(value.stderr);
						let detectedConfig = value.config;
						if (!detectedConfig) {
							return config;
=======
					configPromise = new ProcessRunnerDetector(this.fileService, this.contextService, this.configurationResolverService, config).detect(true).then((value): WorkspaceConfigurationResult => {
						let hasErrors = this.printStderr(value.stderr);
						let detectedConfig = value.config;
						if (!detectedConfig) {
							return { config, hasErrors };
>>>>>>> 1.12.2
						}
						let result: TaskConfig.ExternalTaskRunnerConfiguration = Objects.clone(config);
						let configuredTasks: IStringDictionary<TaskConfig.TaskDescription> = Object.create(null);
						if (!result.tasks) {
							if (detectedConfig.tasks) {
								result.tasks = detectedConfig.tasks;
=======
				engine = TaskConfig.ExecutionEngine.from(config);
				if (engine === ExecutionEngine.Process) {
					if (this.hasDetectorSupport(config)) {
						configPromise = new ProcessRunnerDetector(this.fileService, this.contextService, this.configurationResolverService, config).detect(true).then((value): WorkspaceConfigurationResult => {
							let hasErrors = this.printStderr(value.stderr);
							let detectedConfig = value.config;
							if (!detectedConfig) {
								return { config, hasErrors };
>>>>>>> 379d2efb
							}
							let result: TaskConfig.ExternalTaskRunnerConfiguration = Objects.clone(config);
							let configuredTasks: IStringDictionary<TaskConfig.TaskDescription> = Object.create(null);
							if (!result.tasks) {
								if (detectedConfig.tasks) {
									result.tasks = detectedConfig.tasks;
								}
							} else {
								result.tasks.forEach(task => configuredTasks[task.taskName] = task);
								detectedConfig.tasks.forEach((task) => {
									if (!configuredTasks[task.taskName]) {
										result.tasks.push(task);
									}
								});
							}
							return { config: result, hasErrors };
						});
					} else {
						configPromise = TPromise.as({ config, hasErrors: false });
					}
				} else {
					configPromise = TPromise.as({ config, hasErrors: false });
				}
			} else {
				if (engine === ExecutionEngine.Terminal) {
					configPromise = TPromise.as({ config, hasErrors: false });
				} else {
					configPromise = new ProcessRunnerDetector(this.fileService, this.contextService, this.configurationResolverService).detect(true).then((value) => {
						let hasErrors = this.printStderr(value.stderr);
						return { config: value.config, hasErrors };
					});
				}
			}
		}
		return configPromise.then((resolved) => {
<<<<<<< HEAD
			return ProblemMatcherRegistry.onReady().then(() => {
				if (!resolved || !resolved.config) {
					return { taskSet: undefined, hasErrors: resolved !== void 0 ? resolved.hasErrors : false };
				}
				let problemReporter = new ProblemReporter(this.outputChannel);
=======
			return ProblemMatcherRegistry.onReady().then((): WorkspaceTaskResult => {
				if (!resolved || !resolved.config) {
					return { set: undefined, annotatingTasks: undefined, hasErrors: resolved !== void 0 ? resolved.hasErrors : false };
				}
				let problemReporter = new ProblemReporter(this._outputChannel);
>>>>>>> 1.12.2
				let parseResult = TaskConfig.parse(resolved.config, problemReporter);
				let hasErrors = false;
				if (!parseResult.validationStatus.isOK()) {
					hasErrors = true;
					this.showOutput();
				}
				if (problemReporter.status.isFatal()) {
					problemReporter.fatal(nls.localize('TaskSystem.configurationErrors', 'Error: the provided task configuration has validation errors and can\'t not be used. Please correct the errors first.'));
					return { set: undefined, annotatingTasks: undefined, hasErrors };
				}
				let annotatingTasks: { byIdentifier: IStringDictionary<Task>; };
				if (parseResult.annotatingTasks && parseResult.annotatingTasks.length > 0) {
					annotatingTasks = {
						byIdentifier: Object.create(null)
					};
					for (let task of parseResult.annotatingTasks) {
						annotatingTasks.byIdentifier[task.customize] = task;
					}
				}
				return { set: { tasks: parseResult.tasks }, annotatingTasks: annotatingTasks, hasErrors };
			});
		});
	}

	private getExecutionEngine(): ExecutionEngine {
		let { config } = this.getConfiguration();
		if (!config) {
			return ExecutionEngine.Process;
		}
		return TaskConfig.ExecutionEngine.from(config);
	}

	private getJsonSchemaVersion(): JsonSchemaVersion {
		let { config } = this.getConfiguration();
		if (!config) {
			return JsonSchemaVersion.V2_0_0;
		}
		return TaskConfig.JsonSchemaVersion.from(config);
	}

	private getConfiguration(): { config: TaskConfig.ExternalTaskRunnerConfiguration; hasParseErrors: boolean } {
		let result = this.configurationService.getConfiguration<TaskConfig.ExternalTaskRunnerConfiguration>('tasks');
		if (!result) {
			return { config: undefined, hasParseErrors: false };
		}
		let parseErrors: string[] = (result as any).$parseErrors;
		if (parseErrors) {
			let isAffected = false;
			for (let i = 0; i < parseErrors.length; i++) {
				if (/tasks\.json$/.test(parseErrors[i])) {
					isAffected = true;
					break;
				}
			}
			if (isAffected) {
				this._outputChannel.append(nls.localize('TaskSystem.invalidTaskJson', 'Error: The content of the tasks.json file has syntax errors. Please correct them before executing a task.\n'));
				this.showOutput();
				return { config: undefined, hasParseErrors: true };
			}
		}
		return { config: result, hasParseErrors: false };
	}

	private printStderr(stderr: string[]): boolean {
		let result = false;
		if (stderr && stderr.length > 0) {
			stderr.forEach((line) => {
				result = true;
				this._outputChannel.append(line + '\n');
			});
			this._outputChannel.show(true);
		}
		return result;
	}

	public inTerminal(): boolean {
		return this._taskSystem instanceof TerminalTaskSystem;
	}

	private hasDetectorSupport(config: TaskConfig.ExternalTaskRunnerConfiguration): boolean {
		if (!config.command) {
			return false;
		}
		return ProcessRunnerDetector.supports(config.command);
	}

	public configureAction(): Action {
		return new ConfigureTaskRunnerAction(ConfigureTaskRunnerAction.ID, ConfigureTaskRunnerAction.TEXT, this,
			this.configurationService, this.editorService, this.fileService, this.contextService,
			this.outputService, this.messageService, this.quickOpenService, this.environmentService, this.configurationResolverService,
			this.extensionService);
	}

	private configureBuildTask(): Action {
		return new ConfigureBuildTaskAction(ConfigureBuildTaskAction.ID, ConfigureBuildTaskAction.TEXT, this,
			this.configurationService, this.editorService, this.fileService, this.contextService,
			this.outputService, this.messageService, this.quickOpenService, this.environmentService, this.configurationResolverService,
			this.extensionService);
	}

	public beforeShutdown(): boolean | TPromise<boolean> {
		if (this._taskSystem && this._taskSystem.isActiveSync()) {
			if (this._taskSystem.canAutoTerminate() || this.messageService.confirm({
				message: nls.localize('TaskSystem.runningTask', 'There is a task running. Do you want to terminate it?'),
				primaryButton: nls.localize({ key: 'TaskSystem.terminateTask', comment: ['&& denotes a mnemonic'] }, "&&Terminate Task")
			})) {
				return this._taskSystem.terminateAll().then((response) => {
					if (response.success) {
						this.emit(TaskServiceEvents.Terminated, {});
						this._taskSystem = null;
						this.disposeTaskSystemListeners();
						return false; // no veto
					} else if (response.code && response.code === TerminateResponseCode.ProcessNotFound) {
						return !this.messageService.confirm({
							message: nls.localize('TaskSystem.noProcess', 'The launched task doesn\'t exist anymore. If the task spawned background processes exiting VS Code might result in orphaned processes. To avoid this start the last background process with a wait flag.'),
							primaryButton: nls.localize({ key: 'TaskSystem.exitAnyways', comment: ['&& denotes a mnemonic'] }, "&&Exit Anyways")
						});
					}
					return true; // veto
				}, (err) => {
					return true; // veto
				});
			} else {
				return true; // veto
			}
		}
		return false; // Nothing to do here
	}

	private getConfigureAction(code: TaskErrors): Action {
		switch (code) {
			case TaskErrors.NoBuildTask:
				return this.configureBuildTask();
			default:
				return this.configureAction();
		}
	}

	private handleError(err: any): void {
		let showOutput = true;
		if (err instanceof TaskError) {
			let buildError = <TaskError>err;
			let needsConfig = buildError.code === TaskErrors.NotConfigured || buildError.code === TaskErrors.NoBuildTask || buildError.code === TaskErrors.NoTestTask;
			let needsTerminate = buildError.code === TaskErrors.RunningTask;
			if (needsConfig || needsTerminate) {
				let closeAction = new CloseMessageAction();
				let action: Action = needsConfig
					? this.getConfigureAction(buildError.code)
					: new Action(
						'workbench.action.tasks.terminate',
						nls.localize('TerminateAction.label', "Terminate Running Task"),
						undefined, true, () => { this.runTerminateCommand(); return TPromise.as<void>(undefined); });
				closeAction.closeFunction = this.messageService.show(buildError.severity, { message: buildError.message, actions: [action, closeAction] });
			} else {
				this.messageService.show(buildError.severity, buildError.message);
			}
		} else if (err instanceof Error) {
			let error = <Error>err;
			this.messageService.show(Severity.Error, error.message);
		} else if (Types.isString(err)) {
			this.messageService.show(Severity.Error, <string>err);
		} else {
			this.messageService.show(Severity.Error, nls.localize('TaskSystem.unknownError', 'An error has occurred while running a task. See task log for details.'));
		}
		if (showOutput) {
			this._outputChannel.show(true);
		}
	}

	private canRunCommand(): boolean {
		if (!this.contextService.hasWorkspace()) {
			this.messageService.show(Severity.Info, nls.localize('TaskService.noWorkspace', 'Tasks are only available on a workspace folder.'));
			return false;
		}
		return true;
	}

	private runTaskCommand(accessor: ServicesAccessor, arg: any): void {
		if (!this.canRunCommand()) {
			return;
		}
		if (Types.isString(arg)) {
			this.tasks().then(tasks => {
				for (let task of tasks) {
					if (task.identifier === arg) {
						this.run(task);
					}
				}
			});
		} else {
			this.quickOpenService.show('task ');
		}
	}

	private runTerminateCommand(): void {
		if (!this.canRunCommand()) {
			return;
		}
		if (this.inTerminal()) {
			this.getActiveTasks().then((activeTasks) => {
				if (activeTasks.length === 0) {
					return;
				}
				if (activeTasks.length === 1) {
					this.terminate(activeTasks[0]);
				} else {
					this.quickOpenService.show('terminate task ');
				}
			});
		} else {
			this.isActive().then((active) => {
				if (active) {
					this.terminateAll().then((response) => {
						if (response.success) {
							return;
						}
						if (response.code && response.code === TerminateResponseCode.ProcessNotFound) {
							this.messageService.show(Severity.Error, nls.localize('TerminateAction.noProcess', 'The launched process doesn\'t exist anymore. If the task spawned background tasks exiting VS Code might result in orphaned processes.'));
						} else {
							this.messageService.show(Severity.Error, nls.localize('TerminateAction.failed', 'Failed to terminate running task'));
						}
					});
				}
			});
		}
	}

	private runRestartTaskCommand(accessor: ServicesAccessor, arg: any): void {
		if (!this.canRunCommand()) {
			return;
		}
		if (this.inTerminal()) {
			this.getActiveTasks().then((activeTasks) => {
				if (activeTasks.length === 0) {
					return;
				}
				if (activeTasks.length === 1) {
					this.restart(activeTasks[0]);
				} else {
					this.quickOpenService.show('restart task ');
				}
			});
		} else {
			this.getActiveTasks().then((activeTasks) => {
				if (activeTasks.length === 0) {
					return;
				}
				let task = activeTasks[0];
				this.restart(task);
			});
		}
	}
}


let workbenchActionsRegistry = <IWorkbenchActionRegistry>Registry.as(WorkbenchActionExtensions.WorkbenchActions);
workbenchActionsRegistry.registerWorkbenchAction(new SyncActionDescriptor(ConfigureTaskRunnerAction, ConfigureTaskRunnerAction.ID, ConfigureTaskRunnerAction.TEXT), 'Configure Task Runner', tasksCategory);

MenuRegistry.addCommand({ id: 'workbench.action.tasks.showLog', title: { value: nls.localize('ShowLogAction.label', "Show Task Log"), original: 'Show Task Log' }, category: { value: tasksCategory, original: 'Tasks' } });
MenuRegistry.addCommand({ id: 'workbench.action.tasks.runTask', title: { value: nls.localize('RunTaskAction.label', "Run Task"), original: 'Run Task' }, category: { value: tasksCategory, original: 'Tasks' } });
MenuRegistry.addCommand({ id: 'workbench.action.tasks.restartTask', title: { value: nls.localize('RestartTaskAction.label', "Restart Task"), original: 'Restart Task' }, category: { value: tasksCategory, original: 'Tasks' } });
MenuRegistry.addCommand({ id: 'workbench.action.tasks.terminate', title: { value: nls.localize('TerminateAction.label', "Terminate Running Task"), original: 'Terminate Running Task' }, category: { value: tasksCategory, original: 'Tasks' } });
MenuRegistry.addCommand({ id: 'workbench.action.tasks.build', title: { value: nls.localize('BuildAction.label', "Run Build Task"), original: 'Run Build Task' }, category: { value: tasksCategory, original: 'Tasks' } });
MenuRegistry.addCommand({ id: 'workbench.action.tasks.test', title: { value: nls.localize('TestAction.label', "Run Test Task"), original: 'Run Test Task' }, category: { value: tasksCategory, original: 'Tasks' } });
// MenuRegistry.addCommand( { id: 'workbench.action.tasks.rebuild', title: nls.localize('RebuildAction.label', 'Run Rebuild Task'), category: tasksCategory });
// MenuRegistry.addCommand( { id: 'workbench.action.tasks.clean', title: nls.localize('CleanAction.label', 'Run Clean Task'), category: tasksCategory });

// Task Service
registerSingleton(ITaskService, TaskService);

// Register Quick Open
const quickOpenRegistry = (<IQuickOpenRegistry>Registry.as(QuickOpenExtensions.Quickopen));

quickOpenRegistry.registerQuickOpenHandler(
	new QuickOpenHandlerDescriptor(
		'vs/workbench/parts/tasks/browser/taskQuickOpen',
		'QuickOpenHandler',
		'task ',
		nls.localize('quickOpen.task', "Run Task")
	)
);

quickOpenRegistry.registerQuickOpenHandler(
	new QuickOpenHandlerDescriptor(
		'vs/workbench/parts/tasks/browser/terminateQuickOpen',
		'QuickOpenHandler',
		'terminate task ',
		nls.localize('quickOpen.terminateTask', "Terminate Task")
	)
);

quickOpenRegistry.registerQuickOpenHandler(
	new QuickOpenHandlerDescriptor(
		'vs/workbench/parts/tasks/browser/restartQuickOpen',
		'QuickOpenHandler',
		'restart task ',
		nls.localize('quickOpen.restartTask', "Restart Task")
	)
);

const actionBarRegistry = Registry.as<IActionBarRegistry>(ActionBarExtensions.Actionbar);
actionBarRegistry.registerActionBarContributor(Scope.VIEWER, QuickOpenActionContributor);

// Status bar
let statusbarRegistry = <IStatusbarRegistry>Registry.as(StatusbarExtensions.Statusbar);
statusbarRegistry.registerStatusbarItem(new StatusbarItemDescriptor(StatusBarItem, StatusbarAlignment.LEFT, 50 /* Medium Priority */));

// Output channel
let outputChannelRegistry = <IOutputChannelRegistry>Registry.as(OutputExt.OutputChannels);
outputChannelRegistry.registerChannel(TaskService.OutputChannelId, TaskService.OutputChannelLabel);

// (<IWorkbenchContributionsRegistry>Registry.as(WorkbenchExtensions.Workbench)).registerWorkbenchContribution(TaskServiceParticipant);

// tasks.json validation
let schemaId = 'vscode://schemas/tasks';
let schema: IJSONSchema = {
	id: schemaId,
	description: 'Task definition file',
	type: 'object',
	default: {
		version: '0.1.0',
		command: 'myCommand',
		isShellCommand: false,
		args: [],
		showOutput: 'always',
		tasks: [
			{
				taskName: 'build',
				showOutput: 'silent',
				isBuildCommand: true,
				problemMatcher: ['$tsc', '$lessCompile']
			}
		]
	}
};

import schemaVersion1 from './jsonSchema_v1';
import schemaVersion2 from './jsonSchema_v2';
schema.definitions = {
	...schemaVersion1.definitions,
	...schemaVersion2.definitions,
};
schema.oneOf = [...schemaVersion1.oneOf, ...schemaVersion2.oneOf];


let jsonRegistry = <jsonContributionRegistry.IJSONContributionRegistry>Registry.as(jsonContributionRegistry.Extensions.JSONContribution);
jsonRegistry.registerSchema(schemaId, schema);<|MERGE_RESOLUTION|>--- conflicted
+++ resolved
@@ -1056,45 +1056,14 @@
 	}
 
 	private computeWorkspaceTasks(): TPromise<WorkspaceTaskResult> {
-<<<<<<< HEAD
-		let configPromise: TPromise<{ config: TaskConfig.ExternalTaskRunnerConfiguration; hasErrors: boolean }>;
-		{
-			let { config, hasParseErrors } = this.getConfiguration();
-			if (hasParseErrors) {
-				return TPromise.as({ taskSet: undefined, hasErrors: true });
-=======
 		let configPromise: TPromise<WorkspaceConfigurationResult>;
 		{
 			let { config, hasParseErrors } = this.getConfiguration();
 			if (hasParseErrors) {
 				return TPromise.as({ set: undefined, hasErrors: true });
->>>>>>> 1.12.2
 			}
 			let engine = TaskConfig.ExecutionEngine._default;
 			if (config) {
-<<<<<<< HEAD
-				let engine = TaskConfig.ExecutionEngine.from(config);
-				if (engine === ExecutionEngine.Process && this.hasDetectorSupport(config)) {
-<<<<<<< HEAD
-					configPromise = new ProcessRunnerDetector(this.fileService, this.contextService, this.configurationResolverService, config).detect(true).then((value) => {
-						let hasErrors = this.printStderr(value.stderr);
-						let detectedConfig = value.config;
-						if (!detectedConfig) {
-							return config;
-=======
-					configPromise = new ProcessRunnerDetector(this.fileService, this.contextService, this.configurationResolverService, config).detect(true).then((value): WorkspaceConfigurationResult => {
-						let hasErrors = this.printStderr(value.stderr);
-						let detectedConfig = value.config;
-						if (!detectedConfig) {
-							return { config, hasErrors };
->>>>>>> 1.12.2
-						}
-						let result: TaskConfig.ExternalTaskRunnerConfiguration = Objects.clone(config);
-						let configuredTasks: IStringDictionary<TaskConfig.TaskDescription> = Object.create(null);
-						if (!result.tasks) {
-							if (detectedConfig.tasks) {
-								result.tasks = detectedConfig.tasks;
-=======
 				engine = TaskConfig.ExecutionEngine.from(config);
 				if (engine === ExecutionEngine.Process) {
 					if (this.hasDetectorSupport(config)) {
@@ -1103,7 +1072,6 @@
 							let detectedConfig = value.config;
 							if (!detectedConfig) {
 								return { config, hasErrors };
->>>>>>> 379d2efb
 							}
 							let result: TaskConfig.ExternalTaskRunnerConfiguration = Objects.clone(config);
 							let configuredTasks: IStringDictionary<TaskConfig.TaskDescription> = Object.create(null);
@@ -1139,19 +1107,11 @@
 			}
 		}
 		return configPromise.then((resolved) => {
-<<<<<<< HEAD
-			return ProblemMatcherRegistry.onReady().then(() => {
-				if (!resolved || !resolved.config) {
-					return { taskSet: undefined, hasErrors: resolved !== void 0 ? resolved.hasErrors : false };
-				}
-				let problemReporter = new ProblemReporter(this.outputChannel);
-=======
 			return ProblemMatcherRegistry.onReady().then((): WorkspaceTaskResult => {
 				if (!resolved || !resolved.config) {
 					return { set: undefined, annotatingTasks: undefined, hasErrors: resolved !== void 0 ? resolved.hasErrors : false };
 				}
 				let problemReporter = new ProblemReporter(this._outputChannel);
->>>>>>> 1.12.2
 				let parseResult = TaskConfig.parse(resolved.config, problemReporter);
 				let hasErrors = false;
 				if (!parseResult.validationStatus.isOK()) {
