/*---------------------------------------------------------------------------------------------
 *  Copyright (c) Microsoft Corporation. All rights reserved.
 *  Licensed under the MIT License. See License.txt in the project root for license information.
 *--------------------------------------------------------------------------------------------*/
'use strict';

import * as nls from 'vs/nls';
import { KeyCode, KeyMod } from 'vs/base/common/keyCodes';
import { onUnexpectedError } from 'vs/base/common/errors';
import { isFalsyOrEmpty } from 'vs/base/common/arrays';
import { IDisposable, dispose } from 'vs/base/common/lifecycle';
import { IInstantiationService } from 'vs/platform/instantiation/common/instantiation';
import { ITelemetryService } from 'vs/platform/telemetry/common/telemetry';
import { ContextKeyExpr, IContextKeyService } from 'vs/platform/contextkey/common/contextkey';
import { ICommandService } from 'vs/platform/commands/common/commands';
import { ICommonCodeEditor, IEditorContribution } from 'vs/editor/common/editorCommon';
import { EditorContextKeys } from 'vs/editor/common/editorContextKeys';
import { editorAction, ServicesAccessor, EditorAction, EditorCommand, CommonEditorRegistry } from 'vs/editor/common/editorCommonExtensions';
import { ICodeEditor } from 'vs/editor/browser/editorBrowser';
import { alert } from 'vs/base/browser/ui/aria/aria';
import { editorContribution } from 'vs/editor/browser/editorBrowserExtensions';
import { EditOperation } from 'vs/editor/common/core/editOperation';
import { Range } from 'vs/editor/common/core/range';
import { SnippetParser } from 'vs/editor/contrib/snippet/browser/snippetParser';
import { SnippetController2 } from 'vs/editor/contrib/snippet/browser/snippetController2';
import { Context as SuggestContext } from './suggest';
import { SuggestModel, State } from './suggestModel';
import { ICompletionItem } from './completionModel';
import { SuggestWidget } from './suggestWidget';

class AcceptOnCharacterOracle {

	private _disposables: IDisposable[] = [];

	private _activeAcceptCharacters = new Set<string>();
	private _activeItem: ICompletionItem;

	constructor(editor: ICodeEditor, widget: SuggestWidget, accept: (item: ICompletionItem) => any) {

		this._disposables.push(widget.onDidShow(() => this._onItem(widget.getFocusedItem())));
		this._disposables.push(widget.onDidFocus(this._onItem, this));
		this._disposables.push(widget.onDidHide(this.reset, this));

		this._disposables.push(editor.onWillType(text => {
			if (this._activeItem) {
				const ch = text[text.length - 1];
				if (this._activeAcceptCharacters.has(ch) && editor.getConfiguration().contribInfo.acceptSuggestionOnCommitCharacter) {
					accept(this._activeItem);
				}
			}
		}));
	}

	private _onItem(item: ICompletionItem): void {
		if (!item || isFalsyOrEmpty(item.suggestion.commitCharacters)) {
			this.reset();
			return;
		}
		this._activeItem = item;
		this._activeAcceptCharacters.clear();
		for (const ch of item.suggestion.commitCharacters) {
			if (ch.length > 0) {
				this._activeAcceptCharacters.add(ch[0]);
			}
		}
	}

	reset(): void {
		this._activeItem = undefined;
	}

	dispose() {
		dispose(this._disposables);
	}
}

@editorContribution
export class SuggestController implements IEditorContribution {

	private static ID: string = 'editor.contrib.suggestController';

	public static get(editor: ICommonCodeEditor): SuggestController {
		return editor.getContribution<SuggestController>(SuggestController.ID);
	}

	private _model: SuggestModel;
	private _widget: SuggestWidget;
	private _toDispose: IDisposable[] = [];

	constructor(
		private _editor: ICodeEditor,
		@ICommandService private _commandService: ICommandService,
		@ITelemetryService private _telemetryService: ITelemetryService,
		@IContextKeyService _contextKeyService: IContextKeyService,
		@IInstantiationService _instantiationService: IInstantiationService
	) {
		this._model = new SuggestModel(this._editor);
		this._toDispose.push(this._model.onDidTrigger(e => this._widget.showTriggered(e.auto)));
		this._toDispose.push(this._model.onDidSuggest(e => this._widget.showSuggestions(e.completionModel, e.isFrozen, e.auto)));
		this._toDispose.push(this._model.onDidCancel(e => !e.retrigger && this._widget.hideWidget()));

		// Manage the acceptSuggestionsOnEnter context key
		let acceptSuggestionsOnEnter = SuggestContext.AcceptSuggestionsOnEnter.bindTo(_contextKeyService);
		let updateFromConfig = () => {
			const { acceptSuggestionOnEnter } = this._editor.getConfiguration().contribInfo;
			acceptSuggestionsOnEnter.set(
				acceptSuggestionOnEnter === 'on' || acceptSuggestionOnEnter === 'smart'
				|| (<any /*migrate from old world*/>acceptSuggestionOnEnter) === true
			);
		};
		this._toDispose.push(this._editor.onDidChangeConfiguration((e) => updateFromConfig()));
		updateFromConfig();

		this._widget = _instantiationService.createInstance(SuggestWidget, this._editor);
		this._toDispose.push(this._widget.onDidSelect(this._onDidSelectItem, this));

		// Wire up logic to accept a suggestion on certain characters
		const autoAcceptOracle = new AcceptOnCharacterOracle(_editor, this._widget, item => this._onDidSelectItem(item));
		this._toDispose.push(
			autoAcceptOracle,
			this._model.onDidSuggest(e => {
				if (e.completionModel.items.length === 0) {
					autoAcceptOracle.reset();
				}
			})
		);

		let makesTextEdit = SuggestContext.MakesTextEdit.bindTo(_contextKeyService);
		this._toDispose.push(this._widget.onDidFocus(item => {

			const position = this._editor.getPosition();
			const startColumn = item.position.column - item.suggestion.overwriteBefore;
			const endColumn = position.column;
			let value = true;
			if (
<<<<<<< HEAD
				this._model.state === State.Auto
=======
				this._editor.getConfiguration().contribInfo.acceptSuggestionOnEnter === 'smart'
				&& this._model.state === State.Auto
>>>>>>> 379d2efb
				&& !item.suggestion.command
				&& !item.suggestion.additionalTextEdits
				&& item.suggestion.snippetType !== 'textmate'
				&& endColumn - startColumn === item.suggestion.insertText.length
			) {
				const oldText = this._editor.getModel().getValueInRange({
					startLineNumber: position.lineNumber,
					startColumn,
					endLineNumber: position.lineNumber,
					endColumn
				});
				value = oldText !== item.suggestion.insertText;
			}
			makesTextEdit.set(value);
		}));
		this._toDispose.push({
			dispose() { makesTextEdit.reset(); }
		});
	}

	getId(): string {
		return SuggestController.ID;
	}

	dispose(): void {
		this._toDispose = dispose(this._toDispose);
		if (this._widget) {
			this._widget.dispose();
			this._widget = null;
		}
		if (this._model) {
			this._model.dispose();
			this._model = null;
		}
	}

	private _onDidSelectItem(item: ICompletionItem): void {
		if (item) {
			const { suggestion, position } = item;
			const columnDelta = this._editor.getPosition().column - position.column;

			if (Array.isArray(suggestion.additionalTextEdits)) {
				this._editor.pushUndoStop();
				this._editor.executeEdits('suggestController.additionalTextEdits', suggestion.additionalTextEdits.map(edit => EditOperation.replace(Range.lift(edit.range), edit.text)));
				this._editor.pushUndoStop();
			}

			let { insertText } = suggestion;
			if (suggestion.snippetType !== 'textmate') {
				insertText = SnippetParser.escape(insertText);
			}

			SnippetController2.get(this._editor).insert(
				insertText,
				suggestion.overwriteBefore + columnDelta,
				suggestion.overwriteAfter
			);


			if (suggestion.command) {
				this._commandService.executeCommand(suggestion.command.id, ...suggestion.command.arguments).done(undefined, onUnexpectedError);
			}

			this._alertCompletionItem(item);
			this._telemetryService.publicLog('suggestSnippetInsert', { ...this._editor.getTelemetryData(), suggestionType: suggestion.type });
		}

		this._model.cancel();
	}

	private _alertCompletionItem({ suggestion }: ICompletionItem): void {
		let msg = nls.localize('arai.alert.snippet', "Accepting '{0}' did insert the following text: {1}", suggestion.label, suggestion.insertText);
		alert(msg);
	}

	triggerSuggest(): void {
		this._model.trigger(false, false);
		this._editor.revealLine(this._editor.getPosition().lineNumber);
		this._editor.focus();
	}

	acceptSelectedSuggestion(): void {
		if (this._widget) {
			const item = this._widget.getFocusedItem();
			this._onDidSelectItem(item);
		}
	}

	cancelSuggestWidget(): void {
		if (this._widget) {
			this._model.cancel();
			this._widget.hideWidget();
		}
	}

	selectNextSuggestion(): void {
		if (this._widget) {
			this._widget.selectNext();
		}
	}

	selectNextPageSuggestion(): void {
		if (this._widget) {
			this._widget.selectNextPage();
		}
	}

	selectLastSuggestion(): void {
		if (this._widget) {
			this._widget.selectLast();
		}
	}

	selectPrevSuggestion(): void {
		if (this._widget) {
			this._widget.selectPrevious();
		}
	}

	selectPrevPageSuggestion(): void {
		if (this._widget) {
			this._widget.selectPreviousPage();
		}
	}

	selectFirstSuggestion(): void {
		if (this._widget) {
			this._widget.selectFirst();
		}
	}

	toggleSuggestionDetails(): void {
		if (this._widget) {
			this._widget.toggleDetails();
		}
	}

	toggleSuggestionFocus(): void {
		if (this._widget) {
			this._widget.toggleDetailsFocus();
		}
	}
}

@editorAction
export class TriggerSuggestAction extends EditorAction {

	constructor() {
		super({
			id: 'editor.action.triggerSuggest',
			label: nls.localize('suggest.trigger.label', "Trigger Suggest"),
			alias: 'Trigger Suggest',
			precondition: ContextKeyExpr.and(EditorContextKeys.writable, EditorContextKeys.hasCompletionItemProvider),
			kbOpts: {
				kbExpr: EditorContextKeys.textFocus,
				primary: KeyMod.CtrlCmd | KeyCode.Space,
				mac: { primary: KeyMod.WinCtrl | KeyCode.Space }
			}
		});
	}

	public run(accessor: ServicesAccessor, editor: ICommonCodeEditor): void {
		const controller = SuggestController.get(editor);

		if (!controller) {
			return;
		}

		controller.triggerSuggest();
	}
}

const weight = CommonEditorRegistry.commandWeight(90);

const SuggestCommand = EditorCommand.bindToContribution<SuggestController>(SuggestController.get);


CommonEditorRegistry.registerEditorCommand(new SuggestCommand({
	id: 'acceptSelectedSuggestion',
	precondition: SuggestContext.Visible,
	handler: x => x.acceptSelectedSuggestion(),
	kbOpts: {
		weight: weight,
		kbExpr: EditorContextKeys.textFocus,
		primary: KeyCode.Tab
	}
}));

CommonEditorRegistry.registerEditorCommand(new SuggestCommand({
	id: 'acceptSelectedSuggestionOnEnter',
	precondition: SuggestContext.Visible,
	handler: x => x.acceptSelectedSuggestion(),
	kbOpts: {
		weight: weight,
		kbExpr: ContextKeyExpr.and(EditorContextKeys.textFocus, SuggestContext.AcceptSuggestionsOnEnter, SuggestContext.MakesTextEdit),
		primary: KeyCode.Enter
	}
}));

CommonEditorRegistry.registerEditorCommand(new SuggestCommand({
	id: 'hideSuggestWidget',
	precondition: SuggestContext.Visible,
	handler: x => x.cancelSuggestWidget(),
	kbOpts: {
		weight: weight,
		kbExpr: EditorContextKeys.textFocus,
		primary: KeyCode.Escape,
		secondary: [KeyMod.Shift | KeyCode.Escape]
	}
}));

CommonEditorRegistry.registerEditorCommand(new SuggestCommand({
	id: 'selectNextSuggestion',
	precondition: ContextKeyExpr.and(SuggestContext.Visible, SuggestContext.MultipleSuggestions),
	handler: c => c.selectNextSuggestion(),
	kbOpts: {
		weight: weight,
		kbExpr: EditorContextKeys.textFocus,
		primary: KeyCode.DownArrow,
		secondary: [KeyMod.CtrlCmd | KeyCode.DownArrow],
		mac: { primary: KeyCode.DownArrow, secondary: [KeyMod.CtrlCmd | KeyCode.DownArrow, KeyMod.WinCtrl | KeyCode.KEY_N] }
	}
}));

CommonEditorRegistry.registerEditorCommand(new SuggestCommand({
	id: 'selectNextPageSuggestion',
	precondition: ContextKeyExpr.and(SuggestContext.Visible, SuggestContext.MultipleSuggestions),
	handler: c => c.selectNextPageSuggestion(),
	kbOpts: {
		weight: weight,
		kbExpr: EditorContextKeys.textFocus,
		primary: KeyCode.PageDown,
		secondary: [KeyMod.CtrlCmd | KeyCode.PageDown]
	}
}));

CommonEditorRegistry.registerEditorCommand(new SuggestCommand({
	id: 'selectLastSuggestion',
	precondition: ContextKeyExpr.and(SuggestContext.Visible, SuggestContext.MultipleSuggestions),
	handler: c => c.selectLastSuggestion()
}));

CommonEditorRegistry.registerEditorCommand(new SuggestCommand({
	id: 'selectPrevSuggestion',
	precondition: ContextKeyExpr.and(SuggestContext.Visible, SuggestContext.MultipleSuggestions),
	handler: c => c.selectPrevSuggestion(),
	kbOpts: {
		weight: weight,
		kbExpr: EditorContextKeys.textFocus,
		primary: KeyCode.UpArrow,
		secondary: [KeyMod.CtrlCmd | KeyCode.UpArrow],
		mac: { primary: KeyCode.UpArrow, secondary: [KeyMod.CtrlCmd | KeyCode.UpArrow, KeyMod.WinCtrl | KeyCode.KEY_P] }
	}
}));

CommonEditorRegistry.registerEditorCommand(new SuggestCommand({
	id: 'selectPrevPageSuggestion',
	precondition: ContextKeyExpr.and(SuggestContext.Visible, SuggestContext.MultipleSuggestions),
	handler: c => c.selectPrevPageSuggestion(),
	kbOpts: {
		weight: weight,
		kbExpr: EditorContextKeys.textFocus,
		primary: KeyCode.PageUp,
		secondary: [KeyMod.CtrlCmd | KeyCode.PageUp]
	}
}));

CommonEditorRegistry.registerEditorCommand(new SuggestCommand({
	id: 'selectFirstSuggestion',
	precondition: ContextKeyExpr.and(SuggestContext.Visible, SuggestContext.MultipleSuggestions),
	handler: c => c.selectFirstSuggestion()
}));

CommonEditorRegistry.registerEditorCommand(new SuggestCommand({
	id: 'toggleSuggestionDetails',
	precondition: SuggestContext.Visible,
	handler: x => x.toggleSuggestionDetails(),
	kbOpts: {
		weight: weight,
		kbExpr: EditorContextKeys.textFocus,
		primary: KeyMod.CtrlCmd | KeyCode.Space,
		mac: { primary: KeyMod.WinCtrl | KeyCode.Space }
	}
}));

CommonEditorRegistry.registerEditorCommand(new SuggestCommand({
	id: 'toggleSuggestionFocus',
	precondition: SuggestContext.Visible,
	handler: x => x.toggleSuggestionFocus(),
	kbOpts: {
		weight: weight,
		kbExpr: EditorContextKeys.textFocus,
		primary: KeyMod.CtrlCmd | KeyMod.Alt | KeyCode.Space,
		mac: { primary: KeyMod.WinCtrl | KeyMod.Alt | KeyCode.Space }
	}
}));<|MERGE_RESOLUTION|>--- conflicted
+++ resolved
@@ -133,12 +133,8 @@
 			const endColumn = position.column;
 			let value = true;
 			if (
-<<<<<<< HEAD
-				this._model.state === State.Auto
-=======
 				this._editor.getConfiguration().contribInfo.acceptSuggestionOnEnter === 'smart'
 				&& this._model.state === State.Auto
->>>>>>> 379d2efb
 				&& !item.suggestion.command
 				&& !item.suggestion.additionalTextEdits
 				&& item.suggestion.snippetType !== 'textmate'
