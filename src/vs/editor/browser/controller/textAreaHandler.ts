/*---------------------------------------------------------------------------------------------
 *  Copyright (c) Microsoft Corporation. All rights reserved.
 *  Licensed under the MIT License. See License.txt in the project root for license information.
 *--------------------------------------------------------------------------------------------*/
'use strict';

import 'vs/css!./textAreaHandler';
import * as platform from 'vs/base/common/platform';
import * as browser from 'vs/base/browser/browser';
import { TextAreaInput, ITextAreaInputHost, IPasteData, ICompositionData } from 'vs/editor/browser/controller/textAreaInput';
import { ISimpleModel, ITypeData, TextAreaState, PagedScreenReaderStrategy } from 'vs/editor/browser/controller/textAreaState';
import { Range } from 'vs/editor/common/core/range';
import { Selection } from 'vs/editor/common/core/selection';
import { Position } from 'vs/editor/common/core/position';
import { Configuration } from 'vs/editor/browser/config/configuration';
import { ViewContext } from 'vs/editor/common/view/viewContext';
import { HorizontalRange, RenderingContext, RestrictedRenderingContext } from 'vs/editor/common/view/renderingContext';
import * as viewEvents from 'vs/editor/common/view/viewEvents';
import { FastDomNode, createFastDomNode } from 'vs/base/browser/fastDomNode';
import { ViewController } from 'vs/editor/browser/view/viewController';
import { EndOfLinePreference, ScrollType } from 'vs/editor/common/editorCommon';
import { IKeyboardEvent } from 'vs/base/browser/keyboardEvent';
import { PartFingerprints, PartFingerprint, ViewPart } from 'vs/editor/browser/view/viewPart';
import { Margin } from 'vs/editor/browser/viewParts/margin/margin';
import { LineNumbersOverlay } from 'vs/editor/browser/viewParts/lineNumbers/lineNumbers';
import { BareFontInfo } from 'vs/editor/common/config/fontInfo';

export interface ITextAreaHandlerHelper {
	visibleRangeForPositionRelativeToEditor(lineNumber: number, column: number): HorizontalRange;
}

class VisibleTextAreaData {
	_visibleTextAreaBrand: void;

	public readonly top: number;
	public readonly left: number;
	public readonly width: number;

	constructor(top: number, left: number, width: number) {
		this.top = top;
		this.left = left;
		this.width = width;
	}

	public setWidth(width: number): VisibleTextAreaData {
		return new VisibleTextAreaData(this.top, this.left, width);
	}
}

const canUseZeroSizeTextarea = (browser.isEdgeOrIE || browser.isFirefox);

export class TextAreaHandler extends ViewPart {

	private readonly _viewController: ViewController;
	private readonly _viewHelper: ITextAreaHandlerHelper;

	private _pixelRatio: number;
	private _accessibilitySupport: platform.AccessibilitySupport;
	private _contentLeft: number;
	private _contentWidth: number;
	private _contentHeight: number;
	private _scrollLeft: number;
	private _scrollTop: number;
	private _fontInfo: BareFontInfo;
	private _lineHeight: number;
	private _emptySelectionClipboard: boolean;

	/**
	 * Defined only when the text area is visible (composition case).
	 */
	private _visibleTextArea: VisibleTextAreaData;
	private _selections: Selection[];
	private _lastCopiedValue: string;
	private _lastCopiedValueIsFromEmptySelection: boolean;

	public readonly textArea: FastDomNode<HTMLTextAreaElement>;
	public readonly textAreaCover: FastDomNode<HTMLElement>;
	private readonly _textAreaInput: TextAreaInput;

	constructor(context: ViewContext, viewController: ViewController, viewHelper: ITextAreaHandlerHelper) {
		super(context);

		this._viewController = viewController;
		this._viewHelper = viewHelper;

		const conf = this._context.configuration.editor;

		this._pixelRatio = conf.pixelRatio;
		this._accessibilitySupport = conf.accessibilitySupport;
		this._contentLeft = conf.layoutInfo.contentLeft;
		this._contentWidth = conf.layoutInfo.contentWidth;
		this._contentHeight = conf.layoutInfo.contentHeight;
		this._scrollLeft = 0;
		this._scrollTop = 0;
		this._fontInfo = conf.fontInfo;
		this._lineHeight = conf.lineHeight;
		this._emptySelectionClipboard = conf.emptySelectionClipboard;

		this._visibleTextArea = null;
		this._selections = [new Selection(1, 1, 1, 1)];
		this._lastCopiedValue = null;
		this._lastCopiedValueIsFromEmptySelection = false;

		// Text Area (The focus will always be in the textarea when the cursor is blinking)
		this.textArea = createFastDomNode(document.createElement('textarea'));
		PartFingerprints.write(this.textArea, PartFingerprint.TextArea);
		this.textArea.setClassName('inputarea');
		this.textArea.setAttribute('wrap', 'off');
		this.textArea.setAttribute('autocorrect', 'off');
		this.textArea.setAttribute('autocapitalize', 'off');
		this.textArea.setAttribute('autocomplete', 'off');
		this.textArea.setAttribute('spellcheck', 'false');
		this.textArea.setAttribute('aria-label', conf.viewInfo.ariaLabel);
		this.textArea.setAttribute('role', 'textbox');
		this.textArea.setAttribute('aria-multiline', 'true');
		this.textArea.setAttribute('aria-haspopup', 'false');
		this.textArea.setAttribute('aria-autocomplete', 'both');

		this.textAreaCover = createFastDomNode(document.createElement('div'));
		this.textAreaCover.setPosition('absolute');

		const simpleModel: ISimpleModel = {
			getLineCount: (): number => {
				return this._context.model.getLineCount();
			},
			getLineMaxColumn: (lineNumber: number): number => {
				return this._context.model.getLineMaxColumn(lineNumber);
			},
			getValueInRange: (range: Range, eol: EndOfLinePreference): string => {
				return this._context.model.getValueInRange(range, eol);
			}
		};

		const textAreaInputHost: ITextAreaInputHost = {
			getPlainTextToCopy: (): string => {
				const whatToCopy = this._context.model.getPlainTextToCopy(this._selections, this._emptySelectionClipboard);

				if (this._emptySelectionClipboard) {
					if (browser.isFirefox) {
						// When writing "LINE\r\n" to the clipboard and then pasting,
						// Firefox pastes "LINE\n", so let's work around this quirk
						this._lastCopiedValue = whatToCopy.replace(/\r\n/g, '\n');
					} else {
						this._lastCopiedValue = whatToCopy;
					}

					let selections = this._selections;
					this._lastCopiedValueIsFromEmptySelection = (selections.length === 1 && selections[0].isEmpty());
				}

				return whatToCopy;
			},

			getHTMLToCopy: (): string => {
				return this._context.model.getHTMLToCopy(this._selections, this._emptySelectionClipboard);
			},

			getScreenReaderContent: (currentState: TextAreaState): TextAreaState => {

				if (browser.isIPad) {
					// Do not place anything in the textarea for the iPad
					return TextAreaState.EMPTY;
				}

				if (this._accessibilitySupport === platform.AccessibilitySupport.Disabled) {
					// We know for a fact that a screen reader is not attached
					return TextAreaState.EMPTY;
				}

				return PagedScreenReaderStrategy.fromEditorSelection(currentState, simpleModel, this._selections[0]);
			},

			deduceModelPosition: (viewAnchorPosition: Position, deltaOffset: number, lineFeedCnt: number): Position => {
				return this._context.model.deduceModelPositionRelativeToViewPosition(viewAnchorPosition, deltaOffset, lineFeedCnt);
			}
		};

		this._textAreaInput = this._register(new TextAreaInput(textAreaInputHost, this.textArea));

		this._register(this._textAreaInput.onKeyDown((e: IKeyboardEvent) => {
			this._viewController.emitKeyDown(e);
		}));

		this._register(this._textAreaInput.onKeyUp((e: IKeyboardEvent) => {
			this._viewController.emitKeyUp(e);
		}));

		this._register(this._textAreaInput.onPaste((e: IPasteData) => {
			let pasteOnNewLine = false;
			if (this._emptySelectionClipboard) {
				pasteOnNewLine = (e.text === this._lastCopiedValue && this._lastCopiedValueIsFromEmptySelection);
			}
			this._viewController.paste('keyboard', e.text, pasteOnNewLine);
		}));

		this._register(this._textAreaInput.onCut(() => {
			this._viewController.cut('keyboard');
		}));

		this._register(this._textAreaInput.onType((e: ITypeData) => {
			if (e.replaceCharCnt) {
				this._viewController.replacePreviousChar('keyboard', e.text, e.replaceCharCnt);
			} else {
				this._viewController.type('keyboard', e.text);
			}
		}));

		this._register(this._textAreaInput.onSelectionChangeRequest((modelSelection: Selection) => {
			this._viewController.setSelection('keyboard', modelSelection);
		}));

		this._register(this._textAreaInput.onCompositionStart(() => {
			const lineNumber = this._selections[0].startLineNumber;
			const column = this._selections[0].startColumn;

			this._context.privateViewEventBus.emit(new viewEvents.ViewRevealRangeRequestEvent(
				new Range(lineNumber, column, lineNumber, column),
				viewEvents.VerticalRevealType.Simple,
				true,
				ScrollType.Immediate
			));

			// Find range pixel position
			const visibleRange = this._viewHelper.visibleRangeForPositionRelativeToEditor(lineNumber, column);

			if (visibleRange) {
				this._visibleTextArea = new VisibleTextAreaData(
					this._context.viewLayout.getVerticalOffsetForLineNumber(lineNumber),
					visibleRange.left,
					canUseZeroSizeTextarea ? 0 : 1
				);
				this._render();
			}

			// Show the textarea
			this.textArea.setClassName('inputarea ime-input');

			this._viewController.compositionStart('keyboard');
		}));

		this._register(this._textAreaInput.onCompositionUpdate((e: ICompositionData) => {
			if (browser.isEdgeOrIE) {
				// Due to isEdgeOrIE (where the textarea was not cleared initially)
				// we cannot assume the text consists only of the composited text
				this._visibleTextArea = this._visibleTextArea.setWidth(0);
			} else {
				// adjust width by its size
				this._visibleTextArea = this._visibleTextArea.setWidth(measureText(e.data, this._fontInfo));
			}
			this._render();
		}));

		this._register(this._textAreaInput.onCompositionEnd(() => {

			this._visibleTextArea = null;
			this._render();

			this.textArea.setClassName('inputarea');
			this._viewController.compositionEnd('keyboard');
		}));

		this._register(this._textAreaInput.onFocus(() => {
			this._context.privateViewEventBus.emit(new viewEvents.ViewFocusChangedEvent(true));
		}));

		this._register(this._textAreaInput.onBlur(() => {
			this._context.privateViewEventBus.emit(new viewEvents.ViewFocusChangedEvent(false));
		}));
	}

	public dispose(): void {
		super.dispose();
	}

	// --- begin event handlers

	public onConfigurationChanged(e: viewEvents.ViewConfigurationChangedEvent): boolean {
		const conf = this._context.configuration.editor;

		if (e.fontInfo) {
			this._fontInfo = conf.fontInfo;
		}
		if (e.viewInfo) {
			this.textArea.setAttribute('aria-label', conf.viewInfo.ariaLabel);
		}
		if (e.layoutInfo) {
			this._contentLeft = conf.layoutInfo.contentLeft;
			this._contentWidth = conf.layoutInfo.contentWidth;
			this._contentHeight = conf.layoutInfo.contentHeight;
		}
		if (e.lineHeight) {
			this._lineHeight = conf.lineHeight;
		}
		if (e.pixelRatio) {
			this._pixelRatio = conf.pixelRatio;
		}
		if (e.accessibilitySupport) {
			this._accessibilitySupport = conf.accessibilitySupport;
			this._textAreaInput.writeScreenReaderContent('strategy changed');
		}
		if (e.emptySelectionClipboard) {
			this._emptySelectionClipboard = conf.emptySelectionClipboard;
		}

		return true;
	}
	public onCursorStateChanged(e: viewEvents.ViewCursorStateChangedEvent): boolean {
		this._selections = e.selections.slice(0);
		this._textAreaInput.writeScreenReaderContent('selection changed');
		return true;
	}
	public onDecorationsChanged(e: viewEvents.ViewDecorationsChangedEvent): boolean {
		// true for inline decorations that can end up relayouting text
		return true;
	}
	public onFlushed(e: viewEvents.ViewFlushedEvent): boolean {
		return true;
	}
	public onLinesChanged(e: viewEvents.ViewLinesChangedEvent): boolean {
		return true;
	}
	public onLinesDeleted(e: viewEvents.ViewLinesDeletedEvent): boolean {
		return true;
	}
	public onLinesInserted(e: viewEvents.ViewLinesInsertedEvent): boolean {
		return true;
	}
	public onScrollChanged(e: viewEvents.ViewScrollChangedEvent): boolean {
		this._scrollLeft = e.scrollLeft;
		this._scrollTop = e.scrollTop;
		return true;
	}
	public onZonesChanged(e: viewEvents.ViewZonesChangedEvent): boolean {
		return true;
	}

	// --- end event handlers

	// --- begin view API

	public isFocused(): boolean {
		return this._textAreaInput.isFocused();
	}

	public focusTextArea(): void {
		this._textAreaInput.focusTextArea();
	}

	public setAriaActiveDescendant(id: string): void {
		if (id) {
			this.textArea.setAttribute('role', 'combobox');
			if (this.textArea.getAttribute('aria-activedescendant') !== id) {
				this.textArea.setAttribute('aria-haspopup', 'true');
				this.textArea.setAttribute('aria-activedescendant', id);
			}
		} else {
			this.textArea.setAttribute('role', 'textbox');
			this.textArea.removeAttribute('aria-activedescendant');
			this.textArea.removeAttribute('aria-haspopup');
		}
	}

	// --- end view API

	private _primaryCursorVisibleRange: HorizontalRange = null;

	public prepareRender(ctx: RenderingContext): void {
		if (this._accessibilitySupport === platform.AccessibilitySupport.Enabled) {
			// Do not move the textarea with the cursor, as this generates accessibility events that might confuse screen readers
			// See https://github.com/Microsoft/vscode/issues/26730
			this._primaryCursorVisibleRange = null;
		} else {
			const primaryCursorPosition = new Position(this._selections[0].positionLineNumber, this._selections[0].positionColumn);
			this._primaryCursorVisibleRange = ctx.visibleRangeForPosition(primaryCursorPosition);
		}
	}

	public render(ctx: RestrictedRenderingContext): void {
		this._textAreaInput.writeScreenReaderContent('render');
		this._render();
	}

	private _render(): void {
		if (this._visibleTextArea) {
			// The text area is visible for composition reasons
			this._renderInsideEditor(
				this._visibleTextArea.top - this._scrollTop,
				this._contentLeft + this._visibleTextArea.left - this._scrollLeft,
				this._visibleTextArea.width,
				this._lineHeight,
				true
			);
			return;
		}

		if (!this._primaryCursorVisibleRange) {
			// The primary cursor is outside the viewport => place textarea to the top left
			this._renderAtTopLeft();
			return;
		}

		const left = this._contentLeft + this._primaryCursorVisibleRange.left - this._scrollLeft;
		if (left < this._contentLeft || left > this._contentLeft + this._contentWidth) {
			// cursor is outside the viewport
			this._renderAtTopLeft();
			return;
		}

		const top = this._context.viewLayout.getVerticalOffsetForLineNumber(this._selections[0].positionLineNumber) - this._scrollTop;
		if (top < 0 || top > this._contentHeight) {
			// cursor is outside the viewport
			this._renderAtTopLeft();
			return;
		}

		// The primary cursor is in the viewport (at least vertically) => place textarea on the cursor
		this._renderInsideEditor(
			top, left,
			canUseZeroSizeTextarea ? 0 : 1, canUseZeroSizeTextarea ? 0 : 1,
			false
		);
	}

	private _renderInsideEditor(top: number, left: number, width: number, height: number, useEditorFont: boolean): void {
		const ta = this.textArea;
		const tac = this.textAreaCover;

		if (useEditorFont) {
			Configuration.applyFontInfo(ta, this._fontInfo);
		} else {
			ta.setFontSize(1);
<<<<<<< HEAD
			// Chrome does not generate input events in empty textareas that end
			// up having a line height smaller than 1 screen pixel.

			// The problem is that I could not find any formula to explain how Chromium converts css px to screen px in the DOM.
			// Observed values on a retina screen (by taking screenshots):
			// |--------|-----------|------------|------------|-----------|
			// | css px | zoomLevel | zoomFactor | pixelRatio | screen px |
			// |--------|-----------|------------|------------|-----------|
			// |   18   |    -8     |   0.2325   |   0.5000   |      8    |
			// |   18   |    -7     |   0.2790   |   0.5581   |     10    |
			// |   18   |    -6     |   0.3348   |   0.6697   |     12    |
			// |   18   |    -5     |   0.4018   |   0.8037   |     14    |
			// |   18   |    -4     |   0.4822   |   0.9645   |     18    |
			// |   18   |    -3     |   0.5787   |   1.1574   |     20    |
			// |   18   |    -2     |   0.6944   |   1.3888   |     26    |
			// |   18   |    -1     |   0.8333   |   1.6666   |     30    |
			// |   18   |     0     |   1.0000   |   2.0000   |     36    |
			// |--------|-----------|------------|------------|-----------|

=======
>>>>>>> 46189edc
			ta.setLineHeight(this._fontInfo.lineHeight);
		}

		ta.setTop(top);
		ta.setLeft(left);
		ta.setWidth(width);
		ta.setHeight(height);

		tac.setTop(0);
		tac.setLeft(0);
		tac.setWidth(0);
		tac.setHeight(0);
	}

	private _renderAtTopLeft(): void {
		const ta = this.textArea;
		const tac = this.textAreaCover;

		Configuration.applyFontInfo(ta, this._fontInfo);
		ta.setTop(0);
		ta.setLeft(0);
		tac.setTop(0);
		tac.setLeft(0);

		if (canUseZeroSizeTextarea) {
			ta.setWidth(0);
			ta.setHeight(0);
			tac.setWidth(0);
			tac.setHeight(0);
			return;
		}

		// (in WebKit the textarea is 1px by 1px because it cannot handle input to a 0x0 textarea)
		// specifically, when doing Korean IME, setting the textare to 0x0 breaks IME badly.

		ta.setWidth(1);
		ta.setHeight(1);
		tac.setWidth(1);
		tac.setHeight(1);

		if (this._context.configuration.editor.viewInfo.glyphMargin) {
			tac.setClassName('monaco-editor-background textAreaCover ' + Margin.CLASS_NAME);
		} else {
			if (this._context.configuration.editor.viewInfo.renderLineNumbers) {
				tac.setClassName('monaco-editor-background textAreaCover ' + LineNumbersOverlay.CLASS_NAME);
			} else {
				tac.setClassName('monaco-editor-background textAreaCover');
			}
		}
	}
}

function measureText(text: string, fontInfo: BareFontInfo): number {
	// adjust width by its size
	const canvasElem = <HTMLCanvasElement>document.createElement('canvas');
	const context = canvasElem.getContext('2d');
	context.font = createFontString(fontInfo);
	const metrics = context.measureText(text);

	if (browser.isFirefox) {
		return metrics.width + 2; // +2 for Japanese...
	} else {
		return metrics.width;
	}
}

function createFontString(bareFontInfo: BareFontInfo): string {
	return doCreateFontString('normal', bareFontInfo.fontWeight, bareFontInfo.fontSize, bareFontInfo.lineHeight, bareFontInfo.fontFamily);
}

function doCreateFontString(fontStyle: string, fontWeight: string, fontSize: number, lineHeight: number, fontFamily: string): string {
	// The full font syntax is:
	// style | variant | weight | stretch | size/line-height | fontFamily
	// (https://developer.mozilla.org/en-US/docs/Web/CSS/font)
	// But it appears Edge and IE11 cannot properly parse `stretch`.
	return `${fontStyle} normal ${fontWeight} ${fontSize}px / ${lineHeight}px ${fontFamily}`;
}<|MERGE_RESOLUTION|>--- conflicted
+++ resolved
@@ -429,28 +429,6 @@
 			Configuration.applyFontInfo(ta, this._fontInfo);
 		} else {
 			ta.setFontSize(1);
-<<<<<<< HEAD
-			// Chrome does not generate input events in empty textareas that end
-			// up having a line height smaller than 1 screen pixel.
-
-			// The problem is that I could not find any formula to explain how Chromium converts css px to screen px in the DOM.
-			// Observed values on a retina screen (by taking screenshots):
-			// |--------|-----------|------------|------------|-----------|
-			// | css px | zoomLevel | zoomFactor | pixelRatio | screen px |
-			// |--------|-----------|------------|------------|-----------|
-			// |   18   |    -8     |   0.2325   |   0.5000   |      8    |
-			// |   18   |    -7     |   0.2790   |   0.5581   |     10    |
-			// |   18   |    -6     |   0.3348   |   0.6697   |     12    |
-			// |   18   |    -5     |   0.4018   |   0.8037   |     14    |
-			// |   18   |    -4     |   0.4822   |   0.9645   |     18    |
-			// |   18   |    -3     |   0.5787   |   1.1574   |     20    |
-			// |   18   |    -2     |   0.6944   |   1.3888   |     26    |
-			// |   18   |    -1     |   0.8333   |   1.6666   |     30    |
-			// |   18   |     0     |   1.0000   |   2.0000   |     36    |
-			// |--------|-----------|------------|------------|-----------|
-
-=======
->>>>>>> 46189edc
 			ta.setLineHeight(this._fontInfo.lineHeight);
 		}
 
