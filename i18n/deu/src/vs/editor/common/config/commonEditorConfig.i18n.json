/*---------------------------------------------------------------------------------------------
 *  Copyright (c) Microsoft Corporation. All rights reserved.
 *  Licensed under the MIT License. See License.txt in the project root for license information.
 *--------------------------------------------------------------------------------------------*/
// Do not edit this file. It is machine generated.
{
	"editorConfigurationTitle": "Editor",
	"fontFamily": "Steuert die Schriftfamilie.",
	"fontWeight": "Steuert die Schriftbreite.",
	"fontSize": "Steuert den Schriftgrad in Pixeln.",
	"lineHeight": "Steuert die Zeilenhöhe. Verwenden Sie 0, um LineHeight aus der FontSize-Angabe zu berechnen.",
	"letterSpacing": "Steuert den Zeichenabstand in Pixeln.",
	"lineNumbers": "Steuert die Anzeige von Zeilennummern. Mögliche Werte sind \"Ein\", \"Aus\" und \"Relativ\". \"Relativ\" zeigt die Zeilenanzahl ab der aktuellen Cursorposition.",
	"rulers": "Spalten, an denen vertikale Lineale angezeigt werden sollen",
	"wordSeparators": "Zeichen, die als Worttrennzeichen verwendet werden, wenn wortbezogene Navigationen oder Vorgänge ausgeführt werden.",
	"tabSize": "Die Anzahl der Leerzeichen, denen ein Tabstopp entspricht. Diese Einstellung wird basierend auf dem Inhalt der Datei überschrieben, wenn \"editor.detectIndentation\" aktiviert ist.",
	"tabSize.errorMessage": "\"number\" wurde erwartet. Beachten Sie, dass der Wert \"auto\" durch die Einstellung \"editor.detectIndentation\" ersetzt wurde.",
	"insertSpaces": "Fügt beim Drücken der TAB-TASTE Leerzeichen ein. Diese Einstellung wird basierend auf dem Inhalt der Datei überschrieben, wenn \"editor.detectIndentation\" aktiviert ist.",
	"insertSpaces.errorMessage": "\"boolean\" wurde erwartet. Beachten Sie, dass der Wert \"auto\" durch die Einstellung \"editor.detectIndentation\" ersetzt wurde.",
	"detectIndentation": "Beim Öffnen einer Datei werden \"editor.tabSize\" und \"editor.insertSpaces\" basierend auf den Dateiinhalten erkannt.",
	"roundedSelection": "Steuert, ob die Auswahl runde Ecken aufweist.",
	"scrollBeyondLastLine": "Legt fest, ob der Editor Bildläufe über die letzte Zeile hinaus ausführt.",
	"smoothScrolling": "Legt fest, ob der Editor Bildläufe animiert ausführt.",
	"minimap.enabled": "Steuert, ob die Minikarte angezeigt wird",
	"minimap.showSlider": "Steuert, ob der Minimap-Schieberegler automatisch ausgeblendet wird. Mögliche Werte sind \"always\" und \"mouseover\".",
	"minimap.renderCharacters": "Die tatsächlichen Zeichen in einer Zeile rendern (im Gegensatz zu Farbblöcken)",
	"minimap.maxColumn": "Breite der Minikarte beschränken, um höchstens eine bestimmte Anzahl von Spalten zu rendern",
	"find.seedSearchStringFromSelection": "Steuert, ob wir für die Suchzeichenfolge im Suchwidget aus der Editorauswahl ein Seeding ausführen.",
	"find.autoFindInSelection": "Steuert, ob die Kennzeichnung \"In Auswahl suchen\" aktiviert ist, wenn mehrere Zeichen oder Textzeilen im Editor ausgewählt wurden.",
	"wordWrap.off": "Zeilenumbrüche erfolgen nie.",
	"wordWrap.on": "Der Zeilenumbruch erfolgt an der Breite des Anzeigebereichs.",
	"wordWrap.wordWrapColumn": "Der Zeilenbereich erfolgt bei \"editor.wordWrapColumn\".",
	"wordWrap.bounded": "Der Zeilenumbruch erfolgt beim Mindestanzeigebereich und \"editor.wordWrapColumn\".",
	"wordWrap": "Steuert den Zeilenumbruch. Mögliche Einstellungen sind:\n - \"off\" (Umbruch deaktivieren),\n - \"on\" (Anzeigebereichsumbruch),\n - \"wordWrapColumn\" (Umbruch bei \"editor.wordWrapColumn\") oder\n - \"bounded\" (der Zeilenumbruch erfolgt beim Mindestanzeigebereich und \"editor.wordWrapColumn\").",
	"wordWrapColumn": "Steuert die Umbruchspalte des Editors, wenn für \"editor.wordWrap\" die Option \"wordWrapColumn\" oder \"bounded\" festgelegt ist.",
	"wrappingIndent": "Steuert den Einzug der umbrochenen Zeilen. Der Wert kann \"none\", \"same\" oder \"indent\" sein.",
	"mouseWheelScrollSensitivity": "Ein Multiplikator, der für die Mausrad-Bildlaufereignisse \"deltaX\" und \"deltaY\" verwendet werden soll.",
	"multiCursorModifier.ctrlCmd": "Ist unter Windows und Linux der Taste \"STRG\" und unter OSX der Befehlstaste zugeordnet.",
	"multiCursorModifier.alt": "Ist unter Windows und Linux der Taste \"Alt\" und unter OSX der Wahltaste zugeordnet. ",
	"multiCursorModifier": "Der Modifizierer, der zum Hinzufügen mehrerer Cursor mit der Maus verwendet wird. \"ctrlCmd\" wird unter Windows und Linux der Taste \"STRG\" und unter OSX der Befehlstaste zugeordnet. Die Mausbewegungen \"Gehe zu Definition\" und \"Link öffnen\" werden so angepasst, dass kein Konflikt mit dem Multi-Cursor-Modifizierer entsteht.",
	"quickSuggestions.strings": "Schnellvorschläge innerhalb von Zeichenfolgen aktivieren.",
	"quickSuggestions.comments": "Schnellvorschläge innerhalb von Kommentaren aktivieren.",
	"quickSuggestions.other": "Schnellvorschläge außerhalb von Zeichenfolgen und Kommentaren aktivieren.",
	"quickSuggestions": "Steuert, ob Vorschläge während der Eingabe automatisch angezeigt werden sollen.",
	"quickSuggestionsDelay": "Steuert die Verzögerung in ms für die Anzeige der Schnellvorschläge.",
	"parameterHints": "Aktiviert ein Pop-Up, das Parameter-Dokumentation und Typ-Information während des Tippens anzeigt",
	"autoClosingBrackets": "Steuert, ob der Editor Klammern automatisch nach dem Öffnen schließt.",
	"formatOnType": "Steuert, ob der Editor Zeilen automatisch nach der Eingabe formatiert.",
	"formatOnPaste": "Steuert, ob der Editor den eingefügten Inhalt automatisch formatiert.",
	"autoIndent": "Steuert, ob der Editor die Einzüge automatisch anpasst, wenn Benutzer Text eingeben oder Zeilen einfügen oder verschieben. Einzugsregeln der Sprache müssen verfügbar sein. ",
	"suggestOnTriggerCharacters": "Steuert, ob Vorschläge automatisch bei der Eingabe von Triggerzeichen angezeigt werden.",
	"acceptSuggestionOnEnter": "Steuert, ob Vorschläge über die Eingabetaste (zusätzlich zur TAB-Taste) angenommen werden sollen. Vermeidet Mehrdeutigkeit zwischen dem Einfügen neuer Zeilen oder dem Annehmen von Vorschlägen. Der Wert \"smart\" bedeutet, dass ein Vorschlag nur über die Eingabetaste akzeptiert wird, wenn eine Textänderung vorgenommen wird.",
	"acceptSuggestionOnCommitCharacter": "Steuert, ob Vorschläge über Commitzeichen angenommen werden sollen. In JavaScript kann ein Semikolon (\";\") beispielsweise ein Commitzeichen sein, das einen Vorschlag annimmt und dieses Zeichen eingibt.",
	"snippetSuggestions.top": "Zeige Snippet Vorschläge über den anderen Vorschlägen.",
	"snippetSuggestions.bottom": "Snippet Vorschläge unter anderen Vorschlägen anzeigen.",
	"snippetSuggestions.inline": "Zeige Snippet Vorschläge mit anderen Vorschlägen.",
	"snippetSuggestions.none": "Snippet Vorschläge nicht anzeigen.",
	"snippetSuggestions": "Steuert, ob Codeausschnitte mit anderen Vorschlägen angezeigt und wie diese sortiert werden.",
	"emptySelectionClipboard": "Steuert, ob ein Kopiervorgang ohne Auswahl die aktuelle Zeile kopiert.",
	"wordBasedSuggestions": "Steuert, ob Vervollständigungen auf Grundlage der Wörter im Dokument berechnet werden sollen.",
	"suggestFontSize": "Schriftgröße für Vorschlagswidget",
	"suggestLineHeight": "Zeilenhöhe für Vorschlagswidget",
	"selectionHighlight": "Steuert, ob der Editor der Auswahl ähnelnde Übereinstimmungen hervorheben soll.",
	"occurrencesHighlight": "Steuert, ob der Editor das Vorkommen semantischer Symbole markieren soll.",
	"overviewRulerLanes": "Steuert die Anzahl von Dekorationen, die an derselben Position im Übersichtslineal angezeigt werden.",
	"overviewRulerBorder": "Steuert, ob um das Übersichtslineal ein Rahmen gezeichnet werden soll.",
	"cursorBlinking": "Steuert den Cursoranimationsstil. Gültige Werte sind \"blink\", \"smooth\", \"phase\", \"expand\" und \"solid\".",
	"mouseWheelZoom": "Schriftart des Editors vergrößern, wenn das Mausrad verwendet und die STRG-TASTE gedrückt wird",
	"cursorStyle": "Steuert den Cursorstil. Gültige Werte sind  \"block\", \"block-outline\", \"line\", \"line-thin\", \"underline\" und \"underline-thin\".",
	"fontLigatures": "Aktiviert Schriftartligaturen.",
	"hideCursorInOverviewRuler": "Steuert die Sichtbarkeit des Cursors im Übersichtslineal.",
	"renderWhitespace": "Steuert, wie der Editor Leerzeichen rendert. Mögliche Optionen: \"none\", \"boundary\" und \"all\". Die Option \"boundary\" rendert keine einzelnen Leerzeichen zwischen Wörtern.",
	"renderControlCharacters": "Steuert, ob der Editor Steuerzeichen rendern soll.",
	"renderIndentGuides": "Steuert, ob der Editor Einzugsführungslinien rendern soll.",
	"renderLineHighlight": "Steuert, wie der Editor die aktuelle Zeilenhervorhebung rendern soll. Mögliche Werte sind \"none\", \"gutter\", \"line\" und \"all\".",
	"codeLens": "Steuert, ob der Editor CodeLenses anzeigt.",
	"folding": "Steuert, ob für den Editor Codefaltung aktiviert ist.",
	"showFoldingControls": "Steuert, ob die Falt-Steuerelemente an der Leiste automatisch ausgeblendet werden.",
	"matchBrackets": "Übereinstimmende Klammern hervorheben, wenn eine davon ausgewählt wird.",
	"glyphMargin": "Steuert, ob der Editor den vertikalen Glyphenrand rendert. Der Glyphenrand wird hauptsächlich zum Debuggen verwendet.",
	"useTabStops": "Das Einfügen und Löschen von Leerzeichen folgt auf Tabstopps.",
	"trimAutoWhitespace": "Nachfolgendes automatisch eingefügtes Leerzeichen entfernen",
	"stablePeek": "Peek-Editoren geöffnet lassen, auch wenn auf ihren Inhalt doppelgeklickt oder die ESC-TASTE gedrückt wird.",
	"dragAndDrop": "Steuert, ob der Editor das Verschieben einer Auswahl per Drag and Drop zulässt.",
	"accessibilitySupport.auto": "Der Editor verwendet Plattform-APIs, um zu erkennen, wenn eine Sprachausgabe angefügt wird.",
	"accessibilitySupport.on": "Der Editor wird durchgehend für die Verwendung mit einer Sprachausgabe optimiert.",
	"accessibilitySupport.off": "Der Editor wird nie für die Verwendung mit einer Sprachausgabe optimiert. ",
	"accessibilitySupport": "Steuert, ob der Editor in einem Modus ausgeführt werden soll, in dem er für die Sprachausgabe optimiert wird.",
<<<<<<< HEAD
=======
	"links": "Steuert, ob der Editor Links erkennen und anklickbar machen soll",
	"colorDecorators": "Steuert, ob der Editor die Inline-Farbdecorators und die Farbauswahl rendern soll.",
>>>>>>> 46189edc
	"sideBySide": "Steuert, ob der Diff-Editor das Diff nebeneinander oder inline anzeigt.",
	"ignoreTrimWhitespace": "Steuert, ob der Diff-Editor Änderungen in führenden oder nachgestellten Leerzeichen als Diffs anzeigt.",
	"renderIndicators": "Steuert, ob der Diff-Editor die Indikatoren \"+\" und \"-\" für hinzugefügte/entfernte Änderungen anzeigt.",
	"selectionClipboard": "Steuert, ob die primäre Linux-Zwischenablage unterstützt werden soll."
}<|MERGE_RESOLUTION|>--- conflicted
+++ resolved
@@ -86,11 +86,8 @@
 	"accessibilitySupport.on": "Der Editor wird durchgehend für die Verwendung mit einer Sprachausgabe optimiert.",
 	"accessibilitySupport.off": "Der Editor wird nie für die Verwendung mit einer Sprachausgabe optimiert. ",
 	"accessibilitySupport": "Steuert, ob der Editor in einem Modus ausgeführt werden soll, in dem er für die Sprachausgabe optimiert wird.",
-<<<<<<< HEAD
-=======
 	"links": "Steuert, ob der Editor Links erkennen und anklickbar machen soll",
 	"colorDecorators": "Steuert, ob der Editor die Inline-Farbdecorators und die Farbauswahl rendern soll.",
->>>>>>> 46189edc
 	"sideBySide": "Steuert, ob der Diff-Editor das Diff nebeneinander oder inline anzeigt.",
 	"ignoreTrimWhitespace": "Steuert, ob der Diff-Editor Änderungen in führenden oder nachgestellten Leerzeichen als Diffs anzeigt.",
 	"renderIndicators": "Steuert, ob der Diff-Editor die Indikatoren \"+\" und \"-\" für hinzugefügte/entfernte Änderungen anzeigt.",
