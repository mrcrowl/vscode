--- conflicted
+++ resolved
@@ -57,11 +57,7 @@
 	"config.ignoreLegacyWarning": "Ignoriert die Legacy-Git-Warnung.",
 	"config.ignoreLimitWarning": "Ignoriert Warnung bei zu hoher Anzahl von Änderungen in einem Repository",
 	"config.defaultCloneDirectory": "Das Standard-Verzeichnis für einen Klon eines Git-Repositorys",
-<<<<<<< HEAD
-	"config.enableSmartCommit": "Alle Änderungen committen, wenn keine Änderungen bereitgestellt sind."
-=======
 	"config.enableSmartCommit": "Alle Änderungen committen, wenn keine bereitgestellten Änderungen vorhanden sind.",
 	"config.enableCommitSigning": "Aktiviert das Signieren von Commits per GPG.",
 	"config.discardAllScope": "Legt fest, welche Änderungen vom Befehl \"Alle Änderungen verwerfen\" verworfen werden. \"all\" verwirft alle Änderungen. \"tracked\" verwirft nur verfolgte Dateien. \"prompt\" zeigt immer eine Eingabeaufforderung an, wenn die Aktion ausgeführt wird."
->>>>>>> 46189edc
 }