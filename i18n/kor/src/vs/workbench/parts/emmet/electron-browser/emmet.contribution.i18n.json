--- conflicted
+++ resolved
@@ -9,10 +9,6 @@
 	"emmetPreferences": "Emmet의 일부 작업 및 해결 프로그램의 동작을 수정하는 데 사용되는 기본 설정입니다. emmet.useNewemmet을 true로 설정하면 적용되지 않습니다.",
 	"emmetSyntaxProfiles": "지정된 구문에 대한 프로필을 정의하거나 특정 규칙이 포함된 고유한 프로필을 사용하세요.",
 	"emmetExclude": "Emmet 약어를 확장하면 안 되는 언어의 배열입니다.",
-<<<<<<< HEAD
-	"emmetExtensionsPath": "Emmet 프로필, 코드 조각 및 기본 설정이 포함된 폴더의 경로",
-=======
 	"emmetExtensionsPath": "Emmet 프로필, 코드 조각 및 기본 설정이 포함된 폴더의 경로입니다. emmet.useNewEmmet이 true일 때만 확장 경로의 프로필이 인정됩니다.",
->>>>>>> 46189edc
 	"useNewEmmet": "모든 emmet 기능에 대해 새 emmet 모듈을 사용해 보세요(이전 단일 emmet 라이브러리를 대체함)."
 }