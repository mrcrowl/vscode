--- conflicted
+++ resolved
@@ -86,11 +86,8 @@
 	"accessibilitySupport.on": "편집기가 스크린 리더 사용을 위해 영구적으로 최적화됩니다.",
 	"accessibilitySupport.off": "편집기가 스크린 리더 사용을 위해 최적화되지 않습니다.",
 	"accessibilitySupport": "편집기를 스크린 리더를 위해 최적화된 모드로 실행할지 결정합니다.",
-<<<<<<< HEAD
-=======
 	"links": "편집기에서 링크를 감지하고 클릭할 수 있게 만들지 결정합니다.",
 	"colorDecorators": "편집기에서 인라인 색 데코레이터 및 색 선택을 렌더링할지를 제어합니다.",
->>>>>>> 46189edc
 	"sideBySide": "diff 편집기에서 diff를 나란히 표시할지 인라인으로 표시할지 여부를 제어합니다.",
 	"ignoreTrimWhitespace": "diff 편집기에서 선행 공백 또는 후행 공백 변경을 diffs로 표시할지 여부를 제어합니다.",
 	"renderIndicators": "diff 편집기에서 추가/제거된 변경 내용에 대해 +/- 표시기를 표시하는지 여부를 제어합니다.",
