--- conflicted
+++ resolved
@@ -61,12 +61,8 @@
 	"editorForeground": "Cor de primeiro plano padrão do editor.",
 	"editorWidgetBackground": "Cor de plano de fundo das ferramentas de edição, como pesquisar/substituir.",
 	"editorWidgetBorder": "Cor da borda das ferramentas do editor. A cor é usada somente se a ferramenta escolhe ter uma borda e a cor não é substituída por uma ferramenta.",
-<<<<<<< HEAD
-	"editorSelection": "Cor de seleção do editor.",
-=======
 	"editorSelectionBackground": "Cor de seleção do editor.",
 	"editorSelectionForeground": "Cor do texto selecionado para alto contraste.",
->>>>>>> 46189edc
 	"editorInactiveSelection": "Cor de seleção em um editor inativo.",
 	"editorSelectionHighlight": "Cor de regiões com o mesmo conteúdo da seleção.",
 	"editorFindMatch": "Cor da correspondência de pesquisa atual.",
@@ -84,11 +80,8 @@
 	"mergeCurrentContentBackground": "Cor de fundo de conteúdo atual em conflito de mesclagem em linha.",
 	"mergeIncomingHeaderBackground": "Cor de fundo de cabeçalho de entrada em conflito de mesclagem em linha.",
 	"mergeIncomingContentBackground": "Cor de fundo de conteúdo de entrada em conflito de mesclagem em linha.",
-<<<<<<< HEAD
-=======
 	"mergeCommonHeaderBackground": "Ancestral comum da cor de fundo do cabeçalho em conflitos de mesclagem inline.",
 	"mergeCommonContentBackground": "Ancestral comum da cor de fundo do conteúdo em conflitos de mesclagem inline. ",
->>>>>>> 46189edc
 	"mergeBorder": "Cor da borda dos cabeçalhos e separadores estão em conflito de mesclagem em linha.",
 	"overviewRulerCurrentContentForeground": "Cor de fundo de régua de visuaização atual em conflito de mesclagem em linha.",
 	"overviewRulerIncomingContentForeground": "Cor de fundo de régua de visuaização de entrada em conflito de mesclagem em linha.",
