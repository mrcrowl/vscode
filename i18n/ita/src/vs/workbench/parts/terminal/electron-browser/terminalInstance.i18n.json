--- conflicted
+++ resolved
@@ -10,15 +10,10 @@
 	"terminal.integrated.a11yPromptLabel": "Input di terminale",
 	"terminal.integrated.a11yTooMuchOutput": "Troppo output da annunciare. Per leggere, spostarsi manualmente nelle righe",
 	"yes": "Sì",
-<<<<<<< HEAD
-	"no": "No",
-	"dontShowAgain": "Non visualizzare più questo messaggio",
-=======
 	"terminal.rendererInAllNewTerminals": "Per tutti i nuovi terminali creati verrà usato il renderer non GPU.",
 	"no": "No",
 	"dontShowAgain": "Non visualizzare più questo messaggio",
 	"terminal.slowRendering": "Il renderer standard per il terminale integrato sembra lento nel computer. Passare al renderer alternativo basato su DOM che potrebbe offrire migliori prestazioni? [Altre informazioni sulle impostazioni del terminale](https://code.visualstudio.com/docs/editor/integrated-terminal#_changing-how-the-terminal-is-rendered).",
->>>>>>> 8647b7c1
 	"terminal.integrated.copySelection.noSelection": "Il terminale non contiene alcuna selezione da copiare",
 	"terminal.integrated.exitedWithCode": "Il processo del terminale è stato terminato. Codice di uscita: {0}",
 	"terminal.integrated.waitOnExit": "Premere un tasto qualsiasi per chiudere il terminale",
