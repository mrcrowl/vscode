/*---------------------------------------------------------------------------------------------
 *  Copyright (c) Microsoft Corporation. All rights reserved.
 *  Licensed under the MIT License. See License.txt in the project root for license information.
 *--------------------------------------------------------------------------------------------*/
// Do not edit this file. It is machine generated.
{
	"singleSelectionRange": "Ri {0}, col {1} ({2} selezionate)",
	"singleSelection": "Ri {0}, col {1}",
	"multiSelectionRange": "{0} selezioni ({1} caratteri selezionati)",
	"multiSelection": "{0} selezioni",
	"endOfLineLineFeed": "LF",
	"endOfLineCarriageReturnLineFeed": "CRLF",
<<<<<<< HEAD
	"tabFocusModeEnabled": "Premere TAB per spostare lo stato attivo",
=======
	"tabFocusModeEnabled": "TAB per spostare lo stato attivo",
>>>>>>> 46189edc
	"screenReaderDetected": "Rilevata utilità per la lettura dello schermo",
	"screenReaderDetectedExtra": "Se non si utilizza un'utilità per la lettura dello schermo, si prega di impostare 'editor.accessibilitySupport' a \"off\".",
	"disableTabMode": "Disabilita modalità accessibilità",
	"gotoLine": "Vai alla riga",
	"indentation": "Rientro",
	"selectEncoding": "Seleziona codifica",
	"selectEOL": "Seleziona sequenza di fine riga",
	"selectLanguageMode": "Seleziona modalità linguaggio",
	"fileInfo": "Informazioni sul file",
	"spacesSize": "Spazi: {0}",
	"tabSize": "Dimensione tabulazione: {0}",
	"showLanguageExtensions": "Cerca '{0}' nelle estensioni del Marketplace...",
	"changeMode": "Cambia modalità linguaggio",
	"noEditor": "Al momento non ci sono editor di testo attivi",
	"languageDescription": "({0}) - Linguaggio configurato",
	"languageDescriptionConfigured": "({0})",
	"languagesPicks": "linguaggi (identificatore)",
	"configureModeSettings": "Configura impostazioni basate su linguaggio '{0}'...",
	"configureAssociationsExt": "Configura associazione file per '{0}'...",
	"autoDetect": "Rilevamento automatico",
	"pickLanguage": "Seleziona modalità linguaggio",
	"currentAssociation": "Associazione corrente",
	"pickLanguageToConfigure": "Seleziona la modalità linguaggio da associare a '{0}'",
	"changeIndentation": "Cambia rientro",
	"noWritableCodeEditor": "L'editor di testo attivo è di sola lettura.",
	"indentView": "cambia visualizzazione",
	"indentConvert": "converti file",
	"pickAction": "Seleziona azione",
	"changeEndOfLine": "Cambia sequenza di fine riga",
	"pickEndOfLine": "Seleziona sequenza di fine riga",
	"changeEncoding": "Cambia codifica file",
	"noFileEditor": "Al momento non ci sono file attivi",
	"saveWithEncoding": "Salva con codifica",
	"reopenWithEncoding": "Riapri con codifica",
	"guessedEncoding": "Ipotizzata dal contenuto",
	"pickEncodingForReopen": "Seleziona codifica per la riapertura del file",
	"pickEncodingForSave": "Seleziona codifica per il salvataggio del file"
}<|MERGE_RESOLUTION|>--- conflicted
+++ resolved
@@ -10,11 +10,7 @@
 	"multiSelection": "{0} selezioni",
 	"endOfLineLineFeed": "LF",
 	"endOfLineCarriageReturnLineFeed": "CRLF",
-<<<<<<< HEAD
-	"tabFocusModeEnabled": "Premere TAB per spostare lo stato attivo",
-=======
 	"tabFocusModeEnabled": "TAB per spostare lo stato attivo",
->>>>>>> 46189edc
 	"screenReaderDetected": "Rilevata utilità per la lettura dello schermo",
 	"screenReaderDetectedExtra": "Se non si utilizza un'utilità per la lettura dello schermo, si prega di impostare 'editor.accessibilitySupport' a \"off\".",
 	"disableTabMode": "Disabilita modalità accessibilità",
