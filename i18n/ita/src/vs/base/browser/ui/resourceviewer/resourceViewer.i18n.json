--- conflicted
+++ resolved
@@ -6,12 +6,7 @@
 {
 	"imgMeta": "{0}x{1} {2}",
 	"largeImageError": "L'immagine è troppo grande per essere visualizzata nell'editor",
-<<<<<<< HEAD
-	"resourceOpenExternalButton": "Apri immagine",
-	"resourceOpenExternalText": " con il programma esterno?",
-=======
 	"resourceOpenExternalButton": "Aprire immagine utilizzando un programma esterno?",
->>>>>>> 379d2efb
 	"nativeBinaryError": "Il file non verrà visualizzato nell'editor perché è binario, è molto grande o usa una codifica testo non supportata.",
 	"sizeB": "{0} B",
 	"sizeKB": "{0} KB",
