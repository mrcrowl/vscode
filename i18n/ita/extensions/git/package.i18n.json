/*---------------------------------------------------------------------------------------------
 *  Copyright (c) Microsoft Corporation. All rights reserved.
 *  Licensed under the MIT License. See License.txt in the project root for license information.
 *--------------------------------------------------------------------------------------------*/
// Do not edit this file. It is machine generated.
{
	"command.clone": "Clona",
	"command.init": "Inizializza repository",
	"command.refresh": "Aggiorna",
	"command.openChange": "Apri modifiche",
	"command.openFile": "Apri file",
	"command.stage": "Prepara modifiche per commit",
	"command.stageAll": "Prepara tutte le modifiche per commit",
	"command.stageSelectedRanges": "Prepara per il commit intervalli selezionati",
	"command.revertSelectedRanges": "Ripristina intervalli selezionati",
	"command.unstage": "Annulla preparazione modifiche per commit",
	"command.unstageAll": "Annulla preparazione di tutte le modifiche per commit",
	"command.unstageSelectedRanges": "Annulla preparazione per il commit di intervalli selezionati",
	"command.clean": "Rimuovi modifiche",
	"command.cleanAll": "Rimuovi tutte le modifiche",
	"command.commit": "Commit",
	"command.commitStaged": "Esegui commit dei file preparati",
	"command.commitStagedSigned": "Esegui commit dei file preparati (approvazione)",
	"command.commitAll": "Esegui commit di tutto",
	"command.commitAllSigned": "Esegui commit di tutto (approvazione)",
	"command.undoCommit": "Annulla ultimo commit",
	"command.checkout": "Estrai in...",
	"command.branch": "Crea ramo...",
	"command.deleteBranch": "Elimina ramo...",
	"command.pull": "Esegui pull",
	"command.pullRebase": "Esegui pull (Riassegna)",
	"command.push": "Esegui push",
	"command.pushTo": "Esegui push in...",
	"command.sync": "Sincronizza",
	"command.publish": "Pubblica ramo",
	"command.showOutput": "Mostra output GIT",
	"config.enabled": "Indica se GIT è abilitato",
	"config.path": "Percorso dell'eseguibile di GIT",
	"config.autorefresh": "Indica se l'aggiornamento automatico è abilitato",
	"config.autofetch": "Indica se il recupero automatico è abilitato",
	"config.enableLongCommitWarning": "Indica se visualizzare un avviso in caso di messaggi di commit lunghi",
	"config.confirmSync": "Conferma prima di sincronizzare i repository GIT",
	"config.countBadge": "Controlla il contatore delle notifiche git. Con `all` vengono conteggiate tutte le modifiche. Con `tracked` vengono conteggiate solo le revisioni. Con `off` il contatore è disattivato.",
	"config.checkoutType": "Controlla il tipo di branch mostrati eseguendo il comando `Checkout in...`. `all` mostra tutti i refs, `local` mostra solamente i branch locali, `tags` mostra solamente i tag e `remote` mostra solamente i branch remoti.",
	"config.ignoreLegacyWarning": "Ignora l'avvertimento legacy di Git",
<<<<<<< HEAD
	"config.ignoreLimitWarning": "Ignora il messaggio di avviso quando ci sono troppi cambiamenti in un repository"
=======
	"config.ignoreLimitWarning": "Ignora il messaggio di avviso quando ci sono troppi cambiamenti in un repository",
	"config.defaultCloneDirectory": "Il percorso predefinito dove clonare un repository GIT",
	"config.enableSmartCommit": "Eseguire il commit di tutte le modifiche quando non ci sono cambiamenti in stage."
>>>>>>> 379d2efb
}<|MERGE_RESOLUTION|>--- conflicted
+++ resolved
@@ -43,11 +43,7 @@
 	"config.countBadge": "Controlla il contatore delle notifiche git. Con `all` vengono conteggiate tutte le modifiche. Con `tracked` vengono conteggiate solo le revisioni. Con `off` il contatore è disattivato.",
 	"config.checkoutType": "Controlla il tipo di branch mostrati eseguendo il comando `Checkout in...`. `all` mostra tutti i refs, `local` mostra solamente i branch locali, `tags` mostra solamente i tag e `remote` mostra solamente i branch remoti.",
 	"config.ignoreLegacyWarning": "Ignora l'avvertimento legacy di Git",
-<<<<<<< HEAD
-	"config.ignoreLimitWarning": "Ignora il messaggio di avviso quando ci sono troppi cambiamenti in un repository"
-=======
 	"config.ignoreLimitWarning": "Ignora il messaggio di avviso quando ci sono troppi cambiamenti in un repository",
 	"config.defaultCloneDirectory": "Il percorso predefinito dove clonare un repository GIT",
 	"config.enableSmartCommit": "Eseguire il commit di tutte le modifiche quando non ci sono cambiamenti in stage."
->>>>>>> 379d2efb
 }