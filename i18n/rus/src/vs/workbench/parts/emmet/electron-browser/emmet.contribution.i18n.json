--- conflicted
+++ resolved
@@ -9,10 +9,6 @@
 	"emmetPreferences": "Настройки, которые используются для изменения поведения некоторых действий и сопоставителей Emmet. Не применяется, если параметр emmet.useNewemmet имеет значение 'true'.",
 	"emmetSyntaxProfiles": "Задайте профиль для указанного синтаксиса или используйте свой собственный профиль с определенными правилами.",
 	"emmetExclude": "Массив языков, в которых не должны развертываться сокращения Emmet.",
-<<<<<<< HEAD
-	"emmetExtensionsPath": "Путь к папке, содержащей профили Emmet, фрагменты кода и настройки",
-=======
 	"emmetExtensionsPath": "Путь к папке, содержащей профили Emmet, фрагменты кода и настройки. Если параметр emmet.useNewemmet имеет значение 'true', используются только профили для пути расширения.",
->>>>>>> 46189edc
 	"useNewEmmet": "Попробуйте новые модули emmet (которые в конечном итоге заменят устаревшую библиотеку emmet), чтобы ознакомиться со всеми функциями emmet."
 }