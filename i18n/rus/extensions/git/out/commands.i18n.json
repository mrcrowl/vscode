--- conflicted
+++ resolved
@@ -18,12 +18,9 @@
 	"discard": "Отменить изменения",
 	"confirm discard all": "Вы действительно хотите отменить все изменения? Отменить это действие нельзя!",
 	"discardAll": "Отменить все изменения",
-<<<<<<< HEAD
-=======
 	"no staged changes": "Отсутствуют промежуточные изменения для фиксации.\n\nВы хотите сделать все изменения промежуточными и зафиксировать их напрямую?",
 	"yes": "Да",
 	"always": "Всегда",
->>>>>>> 379d2efb
 	"no changes": "Нет изменений для фиксации.",
 	"commit message": "Сообщение о фиксации",
 	"provide commit message": "Введите сообщение фиксации.",
